/*
 * Licensed to the Apache Software Foundation (ASF) under one
 * or more contributor license agreements.  See the NOTICE file
 * distributed with this work for additional information
 * regarding copyright ownership.  The ASF licenses this file
 * to you under the Apache License, Version 2.0 (the
 * "License"); you may not use this file except in compliance
 * with the License.  You may obtain a copy of the License at
 *
 *   http://www.apache.org/licenses/LICENSE-2.0
 *
 * Unless required by applicable law or agreed to in writing,
 * software distributed under the License is distributed on an
 * "AS IS" BASIS, WITHOUT WARRANTIES OR CONDITIONS OF ANY
 * KIND, either express or implied.  See the License for the
 * specific language governing permissions and limitations
 * under the License.
 */

package org.apache.iceberg.flink.source;

import java.util.Map;
import org.apache.flink.annotation.Internal;
import org.apache.flink.table.data.RowData;
<<<<<<< HEAD
import org.apache.iceberg.DataTask;
=======
import org.apache.flink.table.types.logical.RowType;
>>>>>>> 40dfec86
import org.apache.iceberg.FileScanTask;
import org.apache.iceberg.MetadataColumns;
import org.apache.iceberg.Schema;
import org.apache.iceberg.StructLike;
import org.apache.iceberg.avro.Avro;
import org.apache.iceberg.data.DeleteFilter;
import org.apache.iceberg.encryption.InputFilesDecryptor;
import org.apache.iceberg.flink.FlinkSchemaUtil;
import org.apache.iceberg.flink.RowDataWrapper;
import org.apache.iceberg.flink.StructRecordWrapper;
import org.apache.iceberg.flink.data.FlinkAvroReader;
import org.apache.iceberg.flink.data.FlinkOrcReader;
import org.apache.iceberg.flink.data.FlinkParquetReaders;
import org.apache.iceberg.flink.data.RowDataProjection;
import org.apache.iceberg.flink.data.RowDataUtil;
import org.apache.iceberg.io.CloseableIterable;
import org.apache.iceberg.io.CloseableIterator;
import org.apache.iceberg.io.InputFile;
import org.apache.iceberg.mapping.NameMappingParser;
import org.apache.iceberg.orc.ORC;
import org.apache.iceberg.parquet.Parquet;
import org.apache.iceberg.relocated.com.google.common.collect.ImmutableMap;
import org.apache.iceberg.relocated.com.google.common.collect.Sets;
import org.apache.iceberg.types.TypeUtil;
import org.apache.iceberg.util.PartitionUtil;

@Internal
public class RowDataFileScanTaskReader implements FileScanTaskReader<RowData> {

  private final Schema tableSchema;
  private final Schema projectedSchema;
  private final String nameMapping;
  private final boolean caseSensitive;

  public RowDataFileScanTaskReader(Schema tableSchema, Schema projectedSchema,
                                   String nameMapping, boolean caseSensitive) {
    this.tableSchema = tableSchema;
    this.projectedSchema = projectedSchema;
    this.nameMapping = nameMapping;
    this.caseSensitive = caseSensitive;
  }

  @Override
  public CloseableIterator<RowData> open(FileScanTask task, InputFilesDecryptor inputFilesDecryptor) {
    Schema partitionSchema = TypeUtil.select(projectedSchema, task.spec().identitySourceIds());

    Map<Integer, ?> idToConstant = partitionSchema.columns().isEmpty() ? ImmutableMap.of() :
        PartitionUtil.constantsMap(task, RowDataUtil::convertConstant);

    FlinkDeleteFilter deletes = new FlinkDeleteFilter(task, tableSchema, projectedSchema, inputFilesDecryptor);
    CloseableIterable<RowData> iterable = deletes.filter(
        newIterable(task, deletes.requiredSchema(), idToConstant, inputFilesDecryptor)
    );

    // Project the RowData to remove the extra meta columns.
    if (!projectedSchema.sameSchema(deletes.requiredSchema())) {
<<<<<<< HEAD
      RowDataProjection rowDataProjection = RowDataProjection.create(deletes.requiredSchema(), projectedSchema);
      iterable = CloseableIterable.transform(iterable, rowDataProjection::project);
    }
=======
      RowDataProjection rowDataProjection = RowDataProjection.create(
          deletes.requiredRowType(), deletes.requiredSchema().asStruct(), projectedSchema.asStruct());
      iterable = CloseableIterable.transform(iterable, rowDataProjection::wrap);
    }

>>>>>>> 40dfec86
    return iterable.iterator();
  }

  private CloseableIterable<RowData> newIterable(
      FileScanTask task, Schema schema, Map<Integer, ?> idToConstant, InputFilesDecryptor inputFilesDecryptor) {
    CloseableIterable<RowData> iter;
    if (task.isDataTask()) {
      iter = newDataIterable(task.asDataTask(), schema);
    } else {
      switch (task.file().format()) {
        case PARQUET:
          iter = newParquetIterable(task, schema, idToConstant, inputFilesDecryptor);
          break;

        case AVRO:
          iter = newAvroIterable(task, schema, idToConstant, inputFilesDecryptor);
          break;

        case ORC:
          iter = newOrcIterable(task, schema, idToConstant, inputFilesDecryptor);
          break;

        default:
          throw new UnsupportedOperationException(
              "Cannot read unknown format: " + task.file().format());
      }
    }

    return iter;
  }

  private CloseableIterable<RowData> newDataIterable(DataTask task, Schema schema) {
    StructRecordWrapper recordWrapper = new StructRecordWrapper(schema.asStruct());
    return CloseableIterable.transform(task.asDataTask().rows(), recordWrapper::wrap);
  }

  private CloseableIterable<RowData> newAvroIterable(
      FileScanTask task, Schema schema, Map<Integer, ?> idToConstant, InputFilesDecryptor inputFilesDecryptor) {
    Avro.ReadBuilder builder = Avro.read(inputFilesDecryptor.getInputFile(task))
        .reuseContainers()
        .project(schema)
        .split(task.start(), task.length())
        .createReaderFunc(readSchema -> new FlinkAvroReader(schema, readSchema, idToConstant));

    if (nameMapping != null) {
      builder.withNameMapping(NameMappingParser.fromJson(nameMapping));
    }

    return builder.build();
  }

  private CloseableIterable<RowData> newParquetIterable(
      FileScanTask task, Schema schema, Map<Integer, ?> idToConstant, InputFilesDecryptor inputFilesDecryptor) {
    Parquet.ReadBuilder builder = Parquet.read(inputFilesDecryptor.getInputFile(task))
        .reuseContainers()
        .split(task.start(), task.length())
        .project(schema)
        .createReaderFunc(fileSchema -> FlinkParquetReaders.buildReader(schema, fileSchema, idToConstant))
        .filter(task.residual())
        .caseSensitive(caseSensitive)
        .reuseContainers();

    if (nameMapping != null) {
      builder.withNameMapping(NameMappingParser.fromJson(nameMapping));
    }

    return builder.build();
  }

  private CloseableIterable<RowData> newOrcIterable(
      FileScanTask task, Schema schema, Map<Integer, ?> idToConstant, InputFilesDecryptor inputFilesDecryptor) {
    Schema readSchemaWithoutConstantAndMetadataFields = TypeUtil.selectNot(schema,
        Sets.union(idToConstant.keySet(), MetadataColumns.metadataFieldIds()));

    ORC.ReadBuilder builder = ORC.read(inputFilesDecryptor.getInputFile(task))
        .project(readSchemaWithoutConstantAndMetadataFields)
        .split(task.start(), task.length())
        .createReaderFunc(readOrcSchema -> new FlinkOrcReader(schema, readOrcSchema, idToConstant))
        .filter(task.residual())
        .caseSensitive(caseSensitive);

    if (nameMapping != null) {
      builder.withNameMapping(NameMappingParser.fromJson(nameMapping));
    }

    return builder.build();
  }

  private static class FlinkDeleteFilter extends DeleteFilter<RowData> {
    private final RowType requiredRowType;
    private final RowDataWrapper asStructLike;
    private final InputFilesDecryptor inputFilesDecryptor;

    FlinkDeleteFilter(FileScanTask task, Schema tableSchema, Schema requestedSchema,
                      InputFilesDecryptor inputFilesDecryptor) {
      super(task, tableSchema, requestedSchema);
      this.requiredRowType = FlinkSchemaUtil.convert(requiredSchema());
      this.asStructLike = new RowDataWrapper(requiredRowType, requiredSchema().asStruct());
      this.inputFilesDecryptor = inputFilesDecryptor;
    }

    public RowType requiredRowType() {
      return requiredRowType;
    }

    @Override
    protected StructLike asStructLike(RowData row) {
      return asStructLike.wrap(row);
    }

    @Override
    protected InputFile getInputFile(String location) {
      return inputFilesDecryptor.getInputFile(location);
    }
  }
}<|MERGE_RESOLUTION|>--- conflicted
+++ resolved
@@ -22,11 +22,8 @@
 import java.util.Map;
 import org.apache.flink.annotation.Internal;
 import org.apache.flink.table.data.RowData;
-<<<<<<< HEAD
 import org.apache.iceberg.DataTask;
-=======
 import org.apache.flink.table.types.logical.RowType;
->>>>>>> 40dfec86
 import org.apache.iceberg.FileScanTask;
 import org.apache.iceberg.MetadataColumns;
 import org.apache.iceberg.Schema;
@@ -83,17 +80,11 @@
 
     // Project the RowData to remove the extra meta columns.
     if (!projectedSchema.sameSchema(deletes.requiredSchema())) {
-<<<<<<< HEAD
-      RowDataProjection rowDataProjection = RowDataProjection.create(deletes.requiredSchema(), projectedSchema);
-      iterable = CloseableIterable.transform(iterable, rowDataProjection::project);
-    }
-=======
       RowDataProjection rowDataProjection = RowDataProjection.create(
           deletes.requiredRowType(), deletes.requiredSchema().asStruct(), projectedSchema.asStruct());
       iterable = CloseableIterable.transform(iterable, rowDataProjection::wrap);
     }
 
->>>>>>> 40dfec86
     return iterable.iterator();
   }
 
