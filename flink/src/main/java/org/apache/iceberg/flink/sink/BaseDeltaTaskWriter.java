/*
 * Licensed to the Apache Software Foundation (ASF) under one
 * or more contributor license agreements.  See the NOTICE file
 * distributed with this work for additional information
 * regarding copyright ownership.  The ASF licenses this file
 * to you under the Apache License, Version 2.0 (the
 * "License"); you may not use this file except in compliance
 * with the License.  You may obtain a copy of the License at
 *
 *   http://www.apache.org/licenses/LICENSE-2.0
 *
 * Unless required by applicable law or agreed to in writing,
 * software distributed under the License is distributed on an
 * "AS IS" BASIS, WITHOUT WARRANTIES OR CONDITIONS OF ANY
 * KIND, either express or implied.  See the License for the
 * specific language governing permissions and limitations
 * under the License.
 */

package org.apache.iceberg.flink.sink;

import java.io.IOException;
import java.util.List;
import java.util.Map;
import org.apache.flink.table.data.RowData;
import org.apache.flink.table.types.logical.RowType;
import org.apache.iceberg.FileFormat;
import org.apache.iceberg.PartitionKey;
import org.apache.iceberg.PartitionSpec;
import org.apache.iceberg.Schema;
import org.apache.iceberg.StructLike;
import org.apache.iceberg.flink.RowDataWrapper;
import org.apache.iceberg.io.BaseTaskWriter;
import org.apache.iceberg.io.FileAppenderFactory;
import org.apache.iceberg.io.FileIO;
import org.apache.iceberg.io.OutputFileFactory;
import org.apache.iceberg.relocated.com.google.common.collect.Sets;
import org.apache.iceberg.types.TypeUtil;

abstract class BaseDeltaTaskWriter extends BaseTaskWriter<RowData> {

  private final Schema schema;
  private final Schema deleteSchema;
  private final RowDataWrapper wrapper;
  private final boolean upsert;

  BaseDeltaTaskWriter(PartitionSpec spec,
                      FileFormat format,
                      FileAppenderFactory<RowData> appenderFactory,
                      OutputFileFactory fileFactory,
                      FileIO io,
                      long targetFileSize,
                      Map<String, String> properties,
                      Schema schema,
                      RowType flinkSchema,
                      List<Integer> equalityFieldIds,
                      boolean upsert) {
<<<<<<< HEAD
    super(spec, format, appenderFactory, fileFactory, io, targetFileSize, properties);
=======
    super(spec, format, appenderFactory, fileFactory, io, targetFileSize);
>>>>>>> 5d1aa357
    this.schema = schema;
    this.deleteSchema = TypeUtil.select(schema, Sets.newHashSet(equalityFieldIds));
    this.wrapper = new RowDataWrapper(flinkSchema, schema.asStruct());
    this.upsert = upsert;
  }

  abstract RowDataDeltaWriter route(RowData row);

  RowDataWrapper wrapper() {
    return wrapper;
  }

  @Override
  public void write(RowData row) throws IOException {
    RowDataDeltaWriter writer = route(row);

    switch (row.getRowKind()) {
      case INSERT:
      case UPDATE_AFTER:
        if (upsert) {
          writer.delete(row);
        }
        writer.write(row);
        break;

      case UPDATE_BEFORE:
        if (upsert) {
          break;  // UPDATE_BEFORE is not necessary for UPDATE, we do nothing to prevent delete one row twice
        }
<<<<<<< HEAD
=======
        writer.delete(row);
        break;
>>>>>>> 5d1aa357
      case DELETE:
        writer.delete(row);
        break;

      default:
        throw new UnsupportedOperationException("Unknown row kind: " + row.getRowKind());
    }
  }

  protected class RowDataDeltaWriter extends BaseEqualityDeltaWriter {
    RowDataDeltaWriter(PartitionKey partition) {
      super(partition, schema, deleteSchema);
    }

    @Override
    protected StructLike asStructLike(RowData data) {
      return wrapper.wrap(data);
    }
  }
}<|MERGE_RESOLUTION|>--- conflicted
+++ resolved
@@ -55,11 +55,7 @@
                       RowType flinkSchema,
                       List<Integer> equalityFieldIds,
                       boolean upsert) {
-<<<<<<< HEAD
     super(spec, format, appenderFactory, fileFactory, io, targetFileSize, properties);
-=======
-    super(spec, format, appenderFactory, fileFactory, io, targetFileSize);
->>>>>>> 5d1aa357
     this.schema = schema;
     this.deleteSchema = TypeUtil.select(schema, Sets.newHashSet(equalityFieldIds));
     this.wrapper = new RowDataWrapper(flinkSchema, schema.asStruct());
@@ -89,11 +85,8 @@
         if (upsert) {
           break;  // UPDATE_BEFORE is not necessary for UPDATE, we do nothing to prevent delete one row twice
         }
-<<<<<<< HEAD
-=======
         writer.delete(row);
         break;
->>>>>>> 5d1aa357
       case DELETE:
         writer.delete(row);
         break;
