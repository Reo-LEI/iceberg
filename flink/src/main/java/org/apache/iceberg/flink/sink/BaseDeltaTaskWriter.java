--- conflicted
+++ resolved
@@ -30,6 +30,7 @@
 import org.apache.iceberg.Schema;
 import org.apache.iceberg.StructLike;
 import org.apache.iceberg.flink.RowDataWrapper;
+import org.apache.iceberg.flink.util.RowDataDebugUtil;
 import org.apache.iceberg.io.BaseTaskWriter;
 import org.apache.iceberg.io.FileAppenderFactory;
 import org.apache.iceberg.io.FileIO;
@@ -53,14 +54,9 @@
                       Map<String, String> properties,
                       Schema schema,
                       RowType flinkSchema,
-<<<<<<< HEAD
                       List<Integer> equalityFieldIds,
                       boolean upsert) {
-    super(spec, format, appenderFactory, fileFactory, io, targetFileSize);
-=======
-                      List<Integer> equalityFieldIds) {
     super(spec, format, appenderFactory, fileFactory, io, targetFileSize, properties);
->>>>>>> a5503a33
     this.schema = schema;
     this.deleteSchema = TypeUtil.select(schema, Sets.newHashSet(equalityFieldIds));
     this.wrapper = new RowDataWrapper(flinkSchema, schema.asStruct());
@@ -76,6 +72,7 @@
   @Override
   public void write(RowData row) throws IOException {
     RowDataDeltaWriter writer = route(row);
+    RowDataDebugUtil.print(schema, wrapper, row);
 
     switch (row.getRowKind()) {
       case INSERT:
