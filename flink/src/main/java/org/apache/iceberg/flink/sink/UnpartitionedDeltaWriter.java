--- conflicted
+++ resolved
@@ -47,11 +47,7 @@
                            boolean upsert) {
     super(spec, format, appenderFactory, fileFactory, io, targetFileSize, properties, schema, flinkSchema,
         equalityFieldIds, upsert);
-<<<<<<< HEAD
-    this.writer = new RowDataDeltaWriter(null);
-=======
     this.writer = loadWriter(null);
->>>>>>> 735e0283
   }
 
   @Override
