--- conflicted
+++ resolved
@@ -43,12 +43,8 @@
                            RowType flinkSchema,
                            List<Integer> equalityFieldIds,
                            boolean upsert) {
-<<<<<<< HEAD
-    super(spec, format, appenderFactory, fileFactory, io, targetFileSize, schema, flinkSchema, equalityFieldIds, upsert);
-=======
     super(spec, format, appenderFactory, fileFactory, io, targetFileSize, schema, flinkSchema, equalityFieldIds,
         upsert);
->>>>>>> 8e397e36
     this.writer = new RowDataDeltaWriter(null);
   }
 
