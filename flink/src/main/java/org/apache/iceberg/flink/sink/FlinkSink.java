/*
 * Licensed to the Apache Software Foundation (ASF) under one
 * or more contributor license agreements.  See the NOTICE file
 * distributed with this work for additional information
 * regarding copyright ownership.  The ASF licenses this file
 * to you under the Apache License, Version 2.0 (the
 * "License"); you may not use this file except in compliance
 * with the License.  You may obtain a copy of the License at
 *
 *   http://www.apache.org/licenses/LICENSE-2.0
 *
 * Unless required by applicable law or agreed to in writing,
 * software distributed under the License is distributed on an
 * "AS IS" BASIS, WITHOUT WARRANTIES OR CONDITIONS OF ANY
 * KIND, either express or implied.  See the License for the
 * specific language governing permissions and limitations
 * under the License.
 */

package org.apache.iceberg.flink.sink;

import java.io.IOException;
import java.io.UncheckedIOException;
import java.util.List;
import java.util.Locale;
import java.util.Map;
import java.util.function.Function;
import org.apache.flink.api.common.functions.MapFunction;
import org.apache.flink.api.common.typeinfo.TypeInformation;
import org.apache.flink.api.common.typeinfo.Types;
import org.apache.flink.streaming.api.datastream.DataStream;
import org.apache.flink.streaming.api.datastream.DataStreamSink;
import org.apache.flink.streaming.api.datastream.SingleOutputStreamOperator;
import org.apache.flink.streaming.api.functions.sink.DiscardingSink;
import org.apache.flink.table.api.TableSchema;
import org.apache.flink.table.data.RowData;
import org.apache.flink.table.data.util.DataFormatConverters;
import org.apache.flink.table.types.DataType;
import org.apache.flink.table.types.logical.RowType;
import org.apache.flink.types.Row;
import org.apache.iceberg.DataFile;
import org.apache.iceberg.DistributionMode;
import org.apache.iceberg.FileFormat;
import org.apache.iceberg.PartitionField;
import org.apache.iceberg.PartitionSpec;
import org.apache.iceberg.Schema;
import org.apache.iceberg.SerializableTable;
import org.apache.iceberg.Table;
import org.apache.iceberg.flink.FlinkSchemaUtil;
import org.apache.iceberg.flink.TableLoader;
import org.apache.iceberg.flink.util.FlinkCompatibilityUtil;
import org.apache.iceberg.io.WriteResult;
import org.apache.iceberg.relocated.com.google.common.base.Preconditions;
import org.apache.iceberg.relocated.com.google.common.collect.Lists;
import org.apache.iceberg.types.TypeUtil;
import org.apache.iceberg.util.PropertyUtil;
import org.slf4j.Logger;
import org.slf4j.LoggerFactory;

import static org.apache.iceberg.TableProperties.DEFAULT_FILE_FORMAT;
import static org.apache.iceberg.TableProperties.DEFAULT_FILE_FORMAT_DEFAULT;
import static org.apache.iceberg.TableProperties.WRITE_DISTRIBUTION_MODE;
import static org.apache.iceberg.TableProperties.WRITE_DISTRIBUTION_MODE_DEFAULT;
import static org.apache.iceberg.TableProperties.WRITE_TARGET_FILE_SIZE_BYTES;
import static org.apache.iceberg.TableProperties.WRITE_TARGET_FILE_SIZE_BYTES_DEFAULT;

public class FlinkSink {
  private static final Logger LOG = LoggerFactory.getLogger(FlinkSink.class);

  private static final String ICEBERG_STREAM_WRITER_NAME = IcebergStreamWriter.class.getSimpleName();
  private static final String ICEBERG_FILES_COMMITTER_NAME = IcebergFilesCommitter.class.getSimpleName();

  private FlinkSink() {
  }

  /**
   * Initialize a {@link Builder} to export the data from generic input data stream into iceberg table. We use
   * {@link RowData} inside the sink connector, so users need to provide a mapper function and a
   * {@link TypeInformation} to convert those generic records to a RowData DataStream.
   *
   * @param input      the generic source input data stream.
   * @param mapper     function to convert the generic data to {@link RowData}
   * @param outputType to define the {@link TypeInformation} for the input data.
   * @param <T>        the data type of records.
   * @return {@link Builder} to connect the iceberg table.
   */
  public static <T> Builder builderFor(DataStream<T> input,
                                       MapFunction<T, RowData> mapper,
                                       TypeInformation<RowData> outputType) {
<<<<<<< HEAD
    // Input stream order is crucial for some situation(e.g. in cdc case), So we need to set the map opr parallelism as
    // it's input to keep map opr chain to input, and ensure input stream will not be rebalanced.
    DataStream<RowData> dataStream = input.map(mapper, outputType).setParallelism(input.getParallelism());
    return forRowData(dataStream);
=======
    return new Builder().forMapperOutputType(input, mapper, outputType);
>>>>>>> 4d249d7c
  }

  /**
   * Initialize a {@link Builder} to export the data from input data stream with {@link Row}s into iceberg table. We use
   * {@link RowData} inside the sink connector, so users need to provide a {@link TableSchema} for builder to convert
   * those {@link Row}s to a {@link RowData} DataStream.
   *
   * @param input       the source input data stream with {@link Row}s.
   * @param tableSchema defines the {@link TypeInformation} for input data.
   * @return {@link Builder} to connect the iceberg table.
   */
  public static Builder forRow(DataStream<Row> input, TableSchema tableSchema) {
    RowType rowType = (RowType) tableSchema.toRowDataType().getLogicalType();
    DataType[] fieldDataTypes = tableSchema.getFieldDataTypes();

    DataFormatConverters.RowConverter rowConverter = new DataFormatConverters.RowConverter(fieldDataTypes);
    return builderFor(input, rowConverter::toInternal, FlinkCompatibilityUtil.toTypeInfo(rowType))
        .tableSchema(tableSchema);
  }

  /**
   * Initialize a {@link Builder} to export the data from input data stream with {@link RowData}s into iceberg table.
   *
   * @param input the source input data stream with {@link RowData}s.
   * @return {@link Builder} to connect the iceberg table.
   */
  public static Builder forRowData(DataStream<RowData> input) {
    return new Builder().forRowData(input);
  }

  public static class Builder {
    private Function<String, DataStream<RowData>> inputCreator = null;
    private TableLoader tableLoader;
    private Table table;
    private TableSchema tableSchema;
    private boolean overwrite = false;
    private DistributionMode distributionMode = null;
    private Integer writeParallelism = null;
    private String slotSharingGroup = null;
    private boolean upsert = false;
    private List<String> equalityFieldColumns = null;
    private String uidPrefix = null;

    private Builder() {
    }

    private Builder forRowData(DataStream<RowData> newRowDataInput) {
      this.inputCreator = ignored -> newRowDataInput;
      return this;
    }

    private <T> Builder forMapperOutputType(DataStream<T> input,
                                            MapFunction<T, RowData> mapper,
                                            TypeInformation<RowData> outputType) {
      this.inputCreator = newUidPrefix -> {
        if (newUidPrefix != null) {
          return input.map(mapper, outputType)
              .name(operatorName(newUidPrefix))
              .uid(newUidPrefix + "-mapper");
        } else {
          return input.map(mapper, outputType);
        }
      };
      return this;
    }

    /**
     * This iceberg {@link Table} instance is used for initializing {@link IcebergStreamWriter} which will write all
     * the records into {@link DataFile}s and emit them to downstream operator. Providing a table would avoid so many
     * table loading from each separate task.
     *
     * @param newTable the loaded iceberg table instance.
     * @return {@link Builder} to connect the iceberg table.
     */
    public Builder table(Table newTable) {
      this.table = newTable;
      return this;
    }

    /**
     * The table loader is used for loading tables in {@link IcebergFilesCommitter} lazily, we need this loader because
     * {@link Table} is not serializable and could not just use the loaded table from Builder#table in the remote task
     * manager.
     *
     * @param newTableLoader to load iceberg table inside tasks.
     * @return {@link Builder} to connect the iceberg table.
     */
    public Builder tableLoader(TableLoader newTableLoader) {
      this.tableLoader = newTableLoader;
      return this;
    }

    public Builder tableSchema(TableSchema newTableSchema) {
      this.tableSchema = newTableSchema;
      return this;
    }

    public Builder overwrite(boolean newOverwrite) {
      this.overwrite = newOverwrite;
      return this;
    }

    /**
     * Configure the write {@link DistributionMode} that the flink sink will use. Currently, flink support
     * {@link DistributionMode#NONE} and {@link DistributionMode#HASH}.
     *
     * @param mode to specify the write distribution mode.
     * @return {@link Builder} to connect the iceberg table.
     */
    public Builder distributionMode(DistributionMode mode) {
      Preconditions.checkArgument(!DistributionMode.RANGE.equals(mode),
          "Flink does not support 'range' write distribution mode now.");
      this.distributionMode = mode;
      return this;
    }

    /**
     * Configuring the write parallel number for iceberg stream writer.
     *
     * @param newWriteParallelism the number of parallel iceberg stream writer.
     * @return {@link Builder} to connect the iceberg table.
     */
    public Builder writeParallelism(int newWriteParallelism) {
      this.writeParallelism = newWriteParallelism;
      return this;
    }

    public Builder slotSharingGroup(String sharingGroup) {
      this.slotSharingGroup = sharingGroup;
      return this;
    }

    /**
     * All INSERT/UPDATE_AFTER events from input stream will be transformed to UPSERT events, which means it will
     * DELETE the old records and then INSERT the new records. In partitioned table, the partition fields should be
     * a subset of equality fields, otherwise the old row that located in partition-A could not be deleted by the
     * new row that located in partition-B.
     *
     * @param enable indicate whether it should transform all INSERT/UPDATE_AFTER events to UPSERT.
     * @return {@link Builder} to connect the iceberg table.
     */
    public Builder upsert(boolean enable) {
      this.upsert = enable;
      return this;
    }

    /**
     * Configuring the equality field columns for iceberg table that accept CDC or UPSERT events.
     *
     * @param columns defines the iceberg table's key.
     * @return {@link Builder} to connect the iceberg table.
     */
    public Builder equalityFieldColumns(List<String> columns) {
      this.equalityFieldColumns = columns;
      return this;
    }

    /**
     * Set the uid prefix for FlinkSink operators. Note that FlinkSink internally consists of multiple operators (like
     * writer, committer, dummy sink etc.) Actually operator uid will be appended with a suffix like "uidPrefix-writer".
     * <br><br>
     * If provided, this prefix is also applied to operator names.
     * <br><br>
     * Flink auto generates operator uid if not set explicitly. It is a recommended
     * <a href="https://ci.apache.org/projects/flink/flink-docs-master/docs/ops/production_ready/">
     * best-practice to set uid for all operators</a> before deploying to production. Flink has an option to {@code
     * pipeline.auto-generate-uid=false} to disable auto-generation and force explicit setting of all operator uid.
     * <br><br>
     * Be careful with setting this for an existing job, because now we are changing the operator uid from an
     * auto-generated one to this new value. When deploying the change with a checkpoint, Flink won't be able to restore
     * the previous Flink sink operator state (more specifically the committer operator state). You need to use {@code
     * --allowNonRestoredState} to ignore the previous sink state. During restore Flink sink state is used to check if
     * last commit was actually successful or not. {@code --allowNonRestoredState} can lead to data loss if the
     * Iceberg commit failed in the last completed checkpoint.
     *
     * @param newPrefix prefix for Flink sink operator uid and name
     * @return {@link Builder} to connect the iceberg table.
     */
    public Builder uidPrefix(String newPrefix) {
      this.uidPrefix = newPrefix;
      return this;
    }

    public DataStreamSink<RowData> build() {
      Preconditions.checkArgument(inputCreator != null,
          "Please use forRowData() or forMapperOutputType() to initialize the input DataStream.");
      Preconditions.checkNotNull(tableLoader, "Table loader shouldn't be null");

      DataStream<RowData> rowDataInput = inputCreator.apply(uidPrefix);

      if (table == null) {
        tableLoader.open();
        try (TableLoader loader = tableLoader) {
          this.table = loader.loadTable();
        } catch (IOException e) {
          throw new UncheckedIOException("Failed to load iceberg table from table loader: " + tableLoader, e);
        }
      }

<<<<<<< HEAD
      // Find out the equality field id list based on the user-provided equality field column names.
      List<Integer> equalityFieldIds = Lists.newArrayList();
      if (equalityFieldColumns != null && equalityFieldColumns.size() > 0) {
        for (String column : equalityFieldColumns) {
          org.apache.iceberg.types.Types.NestedField field = table.schema().findField(column);
          Preconditions.checkNotNull(field, "Missing required equality field column '%s' in table schema %s",
              column, table.schema());
          equalityFieldIds.add(field.fieldId());
        }
      }

      // Validate the equality fields if we enable the upsert stream.
      if (upsert) {
        Preconditions.checkState(!equalityFieldIds.isEmpty(),
            "Equality field columns shouldn't be empty when configuring to use UPSERT data stream.");
        if (!table.spec().isUnpartitioned()) {
          for (PartitionField partitionField : table.spec().fields()) {
            Preconditions.checkState(equalityFieldIds.contains(partitionField.sourceId()),
                "Partition field '%s' is not included in equality fields: '%s'", partitionField, equalityFieldColumns);
          }
        }
      }

      // Convert the requested flink table schema to flink row type.
      RowType flinkRowType = toFlinkRowType(table.schema(), tableSchema);

      // Distribute the records from input data stream based on the write.distribution-mode and equality fields.
      rowDataInput = distributeDataStream(rowDataInput, table.properties(), equalityFieldIds, table.spec(),
          table.schema(), flinkRowType);

      // Chain the iceberg stream writer and committer operator.
      IcebergStreamWriter<RowData> streamWriter = createStreamWriter(table, flinkRowType, equalityFieldIds, upsert);
      IcebergFilesCommitter filesCommitter = new IcebergFilesCommitter(tableLoader, overwrite);

      SingleOutputStreamOperator<WriteResult> writerStream = rowDataInput
          .transform(ICEBERG_STREAM_WRITER_NAME, TypeInformation.of(WriteResult.class), streamWriter)
          .slotSharingGroup(slotSharingGroup);

      if (this.writeParallelism != null) {
        writerStream.setParallelism(writeParallelism);
      }

=======
      // Convert the requested flink table schema to flink row type.
      RowType flinkRowType = toFlinkRowType(table.schema(), tableSchema);

      // Distribute the records from input data stream based on the write.distribution-mode.
      DataStream<RowData> distributeStream = distributeDataStream(
          rowDataInput, table.properties(), table.spec(), table.schema(), flinkRowType);

      // Add parallel writers that append rows to files
      SingleOutputStreamOperator<WriteResult> writerStream = appendWriter(distributeStream, flinkRowType);

      // Add single-parallelism committer that commits files
      // after successful checkpoint or end of input
      SingleOutputStreamOperator<Void> committerStream = appendCommitter(writerStream);

      // Add dummy discard sink
      return appendDummySink(committerStream);
    }

    private String operatorName(String suffix) {
      return uidPrefix != null ? uidPrefix + "-" + suffix : suffix;
    }

    private DataStreamSink<RowData> appendDummySink(SingleOutputStreamOperator<Void> committerStream) {
      DataStreamSink<RowData> resultStream = committerStream
          .addSink(new DiscardingSink())
          .name(operatorName(String.format("IcebergSink %s", this.table.name())))
          .setParallelism(1);
>>>>>>> 4d249d7c
      if (uidPrefix != null) {
        resultStream = resultStream.uid(uidPrefix + "-dummysink");
      }
      return resultStream;
    }

    private SingleOutputStreamOperator<Void> appendCommitter(SingleOutputStreamOperator<WriteResult> writerStream) {
      IcebergFilesCommitter filesCommitter = new IcebergFilesCommitter(tableLoader, overwrite);
      SingleOutputStreamOperator<Void> committerStream = writerStream
          .transform(operatorName(ICEBERG_FILES_COMMITTER_NAME), Types.VOID, filesCommitter)
          .setParallelism(1)
          .setMaxParallelism(1)
          .slotSharingGroup(slotSharingGroup);
      if (uidPrefix != null) {
        committerStream = committerStream.uid(uidPrefix + "-committer");
      }
      return committerStream;
    }

<<<<<<< HEAD
      DataStreamSink<RowData> resultStream = committerStream
          .addSink(new DiscardingSink())
          .name(String.format("IcebergSink %s", table.name()))
          .setParallelism(1)
          .slotSharingGroup(slotSharingGroup);
=======
    private SingleOutputStreamOperator<WriteResult> appendWriter(DataStream<RowData> input, RowType flinkRowType) {
      // Find out the equality field id list based on the user-provided equality field column names.
      List<Integer> equalityFieldIds = Lists.newArrayList();
      if (equalityFieldColumns != null && equalityFieldColumns.size() > 0) {
        for (String column : equalityFieldColumns) {
          org.apache.iceberg.types.Types.NestedField field = table.schema().findField(column);
          Preconditions.checkNotNull(field, "Missing required equality field column '%s' in table schema %s",
              column, table.schema());
          equalityFieldIds.add(field.fieldId());
        }
      }
      IcebergStreamWriter<RowData> streamWriter = createStreamWriter(table, flinkRowType, equalityFieldIds);

      int parallelism = writeParallelism == null ? input.getParallelism() : writeParallelism;
      SingleOutputStreamOperator<WriteResult> writerStream = input
          .transform(operatorName(ICEBERG_STREAM_WRITER_NAME), TypeInformation.of(WriteResult.class), streamWriter)
          .setParallelism(parallelism);
>>>>>>> 4d249d7c
      if (uidPrefix != null) {
        writerStream = writerStream.uid(uidPrefix + "-writer");
      }
      return writerStream;
    }

    private DataStream<RowData> distributeDataStream(DataStream<RowData> input,
                                                     Map<String, String> properties,
                                                     List<Integer> equalityFieldIds,
                                                     PartitionSpec partitionSpec,
                                                     Schema iSchema,
                                                     RowType flinkRowType) {
      DistributionMode writeMode;
      if (distributionMode == null) {
        // Fallback to use distribution mode parsed from table properties if don't specify in job level.
        String modeName = PropertyUtil.propertyAsString(properties,
            WRITE_DISTRIBUTION_MODE,
            WRITE_DISTRIBUTION_MODE_DEFAULT);

        writeMode = DistributionMode.fromName(modeName);
      } else {
        writeMode = distributionMode;
      }

      switch (writeMode) {
        case NONE:
          if (!equalityFieldIds.isEmpty()) {
            return input.keyBy(new EqualityFieldKeySelector(equalityFieldIds, table.schema(), flinkRowType));
          } else {
            return input;
          }

        case HASH:
          if (!partitionSpec.isUnpartitioned() && !equalityFieldIds.isEmpty()) {
            return input.keyBy(new HybridKeySelector(partitionSpec, equalityFieldIds, iSchema, flinkRowType));
          } else if (!partitionSpec.isUnpartitioned() && equalityFieldIds.isEmpty()) {
            return input.keyBy(new PartitionKeySelector(partitionSpec, iSchema, flinkRowType));
          } else if (partitionSpec.isUnpartitioned() && !equalityFieldIds.isEmpty()) {
            return input.keyBy(new EqualityFieldKeySelector(equalityFieldIds, table.schema(), flinkRowType));
          } else {
            return input;
          }

        case RANGE:
          LOG.warn("Fallback to use 'none' distribution mode, because {}={} is not supported in flink now",
              WRITE_DISTRIBUTION_MODE, DistributionMode.RANGE.modeName());
          return input;

        default:
          throw new RuntimeException("Unrecognized write.distribution-mode: " + writeMode);
      }
    }
  }

  static RowType toFlinkRowType(Schema schema, TableSchema requestedSchema) {
    if (requestedSchema != null) {
      // Convert the flink schema to iceberg schema firstly, then reassign ids to match the existing iceberg schema.
      Schema writeSchema = TypeUtil.reassignIds(FlinkSchemaUtil.convert(requestedSchema), schema);
      TypeUtil.validateWriteSchema(schema, writeSchema, true, true);

      // We use this flink schema to read values from RowData. The flink's TINYINT and SMALLINT will be promoted to
      // iceberg INTEGER, that means if we use iceberg's table schema to read TINYINT (backend by 1 'byte'), we will
      // read 4 bytes rather than 1 byte, it will mess up the byte array in BinaryRowData. So here we must use flink
      // schema.
      return (RowType) requestedSchema.toRowDataType().getLogicalType();
    } else {
      return FlinkSchemaUtil.convert(schema);
    }
  }

  static IcebergStreamWriter<RowData> createStreamWriter(Table table,
                                                         RowType flinkRowType,
                                                         List<Integer> equalityFieldIds,
                                                         boolean upsert) {
    Preconditions.checkArgument(table != null, "Iceberg table should't be null");
    Map<String, String> props = table.properties();
    long targetFileSize = getTargetFileSizeBytes(props);
    FileFormat fileFormat = getFileFormat(props);

<<<<<<< HEAD
    TaskWriterFactory<RowData> taskWriterFactory = new RowDataTaskWriterFactory(table.schema(), flinkRowType,
        table.spec(), table.locationProvider(), table.io(), table.encryption(), targetFileSize, fileFormat, props,
        equalityFieldIds, upsert);
=======
    Table serializableTable = SerializableTable.copyOf(table);
    TaskWriterFactory<RowData> taskWriterFactory = new RowDataTaskWriterFactory(
        serializableTable, flinkRowType, targetFileSize,
        fileFormat, equalityFieldIds);
>>>>>>> 4d249d7c

    return new IcebergStreamWriter<>(table.name(), taskWriterFactory);
  }

  private static FileFormat getFileFormat(Map<String, String> properties) {
    String formatString = properties.getOrDefault(DEFAULT_FILE_FORMAT, DEFAULT_FILE_FORMAT_DEFAULT);
    return FileFormat.valueOf(formatString.toUpperCase(Locale.ENGLISH));
  }

  private static long getTargetFileSizeBytes(Map<String, String> properties) {
    return PropertyUtil.propertyAsLong(properties,
        WRITE_TARGET_FILE_SIZE_BYTES,
        WRITE_TARGET_FILE_SIZE_BYTES_DEFAULT);
  }
}<|MERGE_RESOLUTION|>--- conflicted
+++ resolved
@@ -87,14 +87,7 @@
   public static <T> Builder builderFor(DataStream<T> input,
                                        MapFunction<T, RowData> mapper,
                                        TypeInformation<RowData> outputType) {
-<<<<<<< HEAD
-    // Input stream order is crucial for some situation(e.g. in cdc case), So we need to set the map opr parallelism as
-    // it's input to keep map opr chain to input, and ensure input stream will not be rebalanced.
-    DataStream<RowData> dataStream = input.map(mapper, outputType).setParallelism(input.getParallelism());
-    return forRowData(dataStream);
-=======
     return new Builder().forMapperOutputType(input, mapper, outputType);
->>>>>>> 4d249d7c
   }
 
   /**
@@ -133,7 +126,6 @@
     private boolean overwrite = false;
     private DistributionMode distributionMode = null;
     private Integer writeParallelism = null;
-    private String slotSharingGroup = null;
     private boolean upsert = false;
     private List<String> equalityFieldColumns = null;
     private String uidPrefix = null;
@@ -149,11 +141,14 @@
     private <T> Builder forMapperOutputType(DataStream<T> input,
                                             MapFunction<T, RowData> mapper,
                                             TypeInformation<RowData> outputType) {
+      // Input stream order is crucial for some situation(e.g. in cdc case), So we need to set the map opr parallelism
+      // as it's input to keep map opr chain to input, and ensure input stream will not be rebalanced.
       this.inputCreator = newUidPrefix -> {
         if (newUidPrefix != null) {
           return input.map(mapper, outputType)
               .name(operatorName(newUidPrefix))
-              .uid(newUidPrefix + "-mapper");
+              .uid(newUidPrefix + "-mapper")
+              .setParallelism(input.getParallelism());
         } else {
           return input.map(mapper, outputType);
         }
@@ -219,11 +214,6 @@
      */
     public Builder writeParallelism(int newWriteParallelism) {
       this.writeParallelism = newWriteParallelism;
-      return this;
-    }
-
-    public Builder slotSharingGroup(String sharingGroup) {
-      this.slotSharingGroup = sharingGroup;
       return this;
     }
 
@@ -294,7 +284,6 @@
         }
       }
 
-<<<<<<< HEAD
       // Find out the equality field id list based on the user-provided equality field column names.
       List<Integer> equalityFieldIds = Lists.newArrayList();
       if (equalityFieldColumns != null && equalityFieldColumns.size() > 0) {
@@ -321,32 +310,13 @@
       // Convert the requested flink table schema to flink row type.
       RowType flinkRowType = toFlinkRowType(table.schema(), tableSchema);
 
-      // Distribute the records from input data stream based on the write.distribution-mode and equality fields.
-      rowDataInput = distributeDataStream(rowDataInput, table.properties(), equalityFieldIds, table.spec(),
-          table.schema(), flinkRowType);
-
-      // Chain the iceberg stream writer and committer operator.
-      IcebergStreamWriter<RowData> streamWriter = createStreamWriter(table, flinkRowType, equalityFieldIds, upsert);
-      IcebergFilesCommitter filesCommitter = new IcebergFilesCommitter(tableLoader, overwrite);
-
-      SingleOutputStreamOperator<WriteResult> writerStream = rowDataInput
-          .transform(ICEBERG_STREAM_WRITER_NAME, TypeInformation.of(WriteResult.class), streamWriter)
-          .slotSharingGroup(slotSharingGroup);
-
-      if (this.writeParallelism != null) {
-        writerStream.setParallelism(writeParallelism);
-      }
-
-=======
-      // Convert the requested flink table schema to flink row type.
-      RowType flinkRowType = toFlinkRowType(table.schema(), tableSchema);
-
       // Distribute the records from input data stream based on the write.distribution-mode.
       DataStream<RowData> distributeStream = distributeDataStream(
-          rowDataInput, table.properties(), table.spec(), table.schema(), flinkRowType);
+          rowDataInput, table.properties(), equalityFieldIds, table.spec(), table.schema(), flinkRowType);
 
       // Add parallel writers that append rows to files
-      SingleOutputStreamOperator<WriteResult> writerStream = appendWriter(distributeStream, flinkRowType);
+      SingleOutputStreamOperator<WriteResult> writerStream = appendWriter(distributeStream, flinkRowType,
+          equalityFieldIds);
 
       // Add single-parallelism committer that commits files
       // after successful checkpoint or end of input
@@ -365,7 +335,7 @@
           .addSink(new DiscardingSink())
           .name(operatorName(String.format("IcebergSink %s", this.table.name())))
           .setParallelism(1);
->>>>>>> 4d249d7c
+
       if (uidPrefix != null) {
         resultStream = resultStream.uid(uidPrefix + "-dummysink");
       }
@@ -377,39 +347,25 @@
       SingleOutputStreamOperator<Void> committerStream = writerStream
           .transform(operatorName(ICEBERG_FILES_COMMITTER_NAME), Types.VOID, filesCommitter)
           .setParallelism(1)
-          .setMaxParallelism(1)
-          .slotSharingGroup(slotSharingGroup);
+          .setMaxParallelism(1);
       if (uidPrefix != null) {
         committerStream = committerStream.uid(uidPrefix + "-committer");
       }
       return committerStream;
     }
 
-<<<<<<< HEAD
-      DataStreamSink<RowData> resultStream = committerStream
-          .addSink(new DiscardingSink())
-          .name(String.format("IcebergSink %s", table.name()))
-          .setParallelism(1)
-          .slotSharingGroup(slotSharingGroup);
-=======
-    private SingleOutputStreamOperator<WriteResult> appendWriter(DataStream<RowData> input, RowType flinkRowType) {
-      // Find out the equality field id list based on the user-provided equality field column names.
-      List<Integer> equalityFieldIds = Lists.newArrayList();
-      if (equalityFieldColumns != null && equalityFieldColumns.size() > 0) {
-        for (String column : equalityFieldColumns) {
-          org.apache.iceberg.types.Types.NestedField field = table.schema().findField(column);
-          Preconditions.checkNotNull(field, "Missing required equality field column '%s' in table schema %s",
-              column, table.schema());
-          equalityFieldIds.add(field.fieldId());
-        }
-      }
-      IcebergStreamWriter<RowData> streamWriter = createStreamWriter(table, flinkRowType, equalityFieldIds);
-
-      int parallelism = writeParallelism == null ? input.getParallelism() : writeParallelism;
+    private SingleOutputStreamOperator<WriteResult> appendWriter(DataStream<RowData> input,
+                                                                 RowType flinkRowType,
+                                                                 List<Integer> equalityFieldIds) {
+      IcebergStreamWriter<RowData> streamWriter = createStreamWriter(table, flinkRowType, equalityFieldIds, upsert);
+
       SingleOutputStreamOperator<WriteResult> writerStream = input
-          .transform(operatorName(ICEBERG_STREAM_WRITER_NAME), TypeInformation.of(WriteResult.class), streamWriter)
-          .setParallelism(parallelism);
->>>>>>> 4d249d7c
+          .transform(operatorName(ICEBERG_STREAM_WRITER_NAME), TypeInformation.of(WriteResult.class), streamWriter);
+
+      if (this.writeParallelism != null) {
+        writerStream.setParallelism(writeParallelism);
+      }
+
       if (uidPrefix != null) {
         writerStream = writerStream.uid(uidPrefix + "-writer");
       }
@@ -489,16 +445,10 @@
     long targetFileSize = getTargetFileSizeBytes(props);
     FileFormat fileFormat = getFileFormat(props);
 
-<<<<<<< HEAD
-    TaskWriterFactory<RowData> taskWriterFactory = new RowDataTaskWriterFactory(table.schema(), flinkRowType,
-        table.spec(), table.locationProvider(), table.io(), table.encryption(), targetFileSize, fileFormat, props,
-        equalityFieldIds, upsert);
-=======
     Table serializableTable = SerializableTable.copyOf(table);
     TaskWriterFactory<RowData> taskWriterFactory = new RowDataTaskWriterFactory(
         serializableTable, flinkRowType, targetFileSize,
-        fileFormat, equalityFieldIds);
->>>>>>> 4d249d7c
+        fileFormat, equalityFieldIds, upsert);
 
     return new IcebergStreamWriter<>(table.name(), taskWriterFactory);
   }
