/*
 * Licensed to the Apache Software Foundation (ASF) under one
 * or more contributor license agreements.  See the NOTICE file
 * distributed with this work for additional information
 * regarding copyright ownership.  The ASF licenses this file
 * to you under the Apache License, Version 2.0 (the
 * "License"); you may not use this file except in compliance
 * with the License.  You may obtain a copy of the License at
 *
 *   http://www.apache.org/licenses/LICENSE-2.0
 *
 * Unless required by applicable law or agreed to in writing,
 * software distributed under the License is distributed on an
 * "AS IS" BASIS, WITHOUT WARRANTIES OR CONDITIONS OF ANY
 * KIND, either express or implied.  See the License for the
 * specific language governing permissions and limitations
 * under the License.
 */

package org.apache.iceberg.flink.sink;

import java.io.IOException;
import java.io.UncheckedIOException;
import java.util.List;
import java.util.Locale;
import java.util.Map;
import org.apache.flink.api.common.functions.MapFunction;
import org.apache.flink.api.common.typeinfo.TypeInformation;
import org.apache.flink.api.common.typeinfo.Types;
import org.apache.flink.streaming.api.datastream.DataStream;
import org.apache.flink.streaming.api.datastream.DataStreamSink;
import org.apache.flink.streaming.api.datastream.SingleOutputStreamOperator;
import org.apache.flink.streaming.api.functions.sink.DiscardingSink;
import org.apache.flink.table.api.TableSchema;
import org.apache.flink.table.data.RowData;
import org.apache.flink.table.data.util.DataFormatConverters;
import org.apache.flink.table.types.DataType;
import org.apache.flink.table.types.logical.RowType;
import org.apache.flink.types.Row;
import org.apache.iceberg.DataFile;
import org.apache.iceberg.DistributionMode;
import org.apache.iceberg.FileFormat;
import org.apache.iceberg.PartitionSpec;
import org.apache.iceberg.Schema;
import org.apache.iceberg.Table;
import org.apache.iceberg.flink.FlinkSchemaUtil;
import org.apache.iceberg.flink.TableLoader;
import org.apache.iceberg.flink.util.FlinkCompatibilityUtil;
import org.apache.iceberg.io.WriteResult;
import org.apache.iceberg.relocated.com.google.common.base.Preconditions;
import org.apache.iceberg.relocated.com.google.common.collect.Lists;
import org.apache.iceberg.types.TypeUtil;
import org.apache.iceberg.util.PropertyUtil;
import org.slf4j.Logger;
import org.slf4j.LoggerFactory;

import static org.apache.iceberg.TableProperties.DEFAULT_FILE_FORMAT;
import static org.apache.iceberg.TableProperties.DEFAULT_FILE_FORMAT_DEFAULT;
import static org.apache.iceberg.TableProperties.WRITE_DISTRIBUTION_MODE;
import static org.apache.iceberg.TableProperties.WRITE_DISTRIBUTION_MODE_DEFAULT;
import static org.apache.iceberg.TableProperties.WRITE_TARGET_FILE_SIZE_BYTES;
import static org.apache.iceberg.TableProperties.WRITE_TARGET_FILE_SIZE_BYTES_DEFAULT;

public class FlinkSink {
  private static final Logger LOG = LoggerFactory.getLogger(FlinkSink.class);

  private static final String ICEBERG_STREAM_WRITER_NAME = IcebergStreamWriter.class.getSimpleName();
  private static final String ICEBERG_FILES_COMMITTER_NAME = IcebergFilesCommitter.class.getSimpleName();

  private FlinkSink() {
  }

  /**
   * Initialize a {@link Builder} to export the data from generic input data stream into iceberg table. We use
   * {@link RowData} inside the sink connector, so users need to provide a mapper function and a
   * {@link TypeInformation} to convert those generic records to a RowData DataStream.
   *
   * @param input      the generic source input data stream.
   * @param mapper     function to convert the generic data to {@link RowData}
   * @param outputType to define the {@link TypeInformation} for the input data.
   * @param <T>        the data type of records.
   * @return {@link Builder} to connect the iceberg table.
   */
  public static <T> Builder builderFor(DataStream<T> input,
                                       MapFunction<T, RowData> mapper,
                                       TypeInformation<RowData> outputType) {
    DataStream<RowData> dataStream = input.map(mapper, outputType);
    return forRowData(dataStream);
  }

  /**
   * Initialize a {@link Builder} to export the data from input data stream with {@link Row}s into iceberg table. We use
   * {@link RowData} inside the sink connector, so users need to provide a {@link TableSchema} for builder to convert
   * those {@link Row}s to a {@link RowData} DataStream.
   *
   * @param input       the source input data stream with {@link Row}s.
   * @param tableSchema defines the {@link TypeInformation} for input data.
   * @return {@link Builder} to connect the iceberg table.
   */
  public static Builder forRow(DataStream<Row> input, TableSchema tableSchema) {
    RowType rowType = (RowType) tableSchema.toRowDataType().getLogicalType();
    DataType[] fieldDataTypes = tableSchema.getFieldDataTypes();

    DataFormatConverters.RowConverter rowConverter = new DataFormatConverters.RowConverter(fieldDataTypes);
    return builderFor(input, rowConverter::toInternal, FlinkCompatibilityUtil.toTypeInfo(rowType))
        .tableSchema(tableSchema);
  }

  /**
   * Initialize a {@link Builder} to export the data from input data stream with {@link RowData}s into iceberg table.
   *
   * @param input the source input data stream with {@link RowData}s.
   * @return {@link Builder} to connect the iceberg table.
   */
  public static Builder forRowData(DataStream<RowData> input) {
    return new Builder().forRowData(input);
  }

  public static class Builder {
    private DataStream<RowData> rowDataInput = null;
    private TableLoader tableLoader;
    private Table table;
    private TableSchema tableSchema;
    private boolean overwrite = false;
    private DistributionMode distributionMode = null;
    private Integer writeParallelism = null;
    private String slotSharingGroup = null;
    private List<String> equalityFieldColumns = null;
    private String uidPrefix = null;

    private Builder() {
    }

    private Builder forRowData(DataStream<RowData> newRowDataInput) {
      this.rowDataInput = newRowDataInput;
      return this;
    }

    /**
     * This iceberg {@link Table} instance is used for initializing {@link IcebergStreamWriter} which will write all
     * the records into {@link DataFile}s and emit them to downstream operator. Providing a table would avoid so many
     * table loading from each separate task.
     *
     * @param newTable the loaded iceberg table instance.
     * @return {@link Builder} to connect the iceberg table.
     */
    public Builder table(Table newTable) {
      this.table = newTable;
      return this;
    }

    /**
     * The table loader is used for loading tables in {@link IcebergFilesCommitter} lazily, we need this loader because
     * {@link Table} is not serializable and could not just use the loaded table from Builder#table in the remote task
     * manager.
     *
     * @param newTableLoader to load iceberg table inside tasks.
     * @return {@link Builder} to connect the iceberg table.
     */
    public Builder tableLoader(TableLoader newTableLoader) {
      this.tableLoader = newTableLoader;
      return this;
    }

    public Builder tableSchema(TableSchema newTableSchema) {
      this.tableSchema = newTableSchema;
      return this;
    }

    public Builder overwrite(boolean newOverwrite) {
      this.overwrite = newOverwrite;
      return this;
    }

    /**
     * Configure the write {@link DistributionMode} that the flink sink will use. Currently, flink support
     * {@link DistributionMode#NONE} and {@link DistributionMode#HASH}.
     *
     * @param mode to specify the write distribution mode.
     * @return {@link Builder} to connect the iceberg table.
     */
    public Builder distributionMode(DistributionMode mode) {
      Preconditions.checkArgument(!DistributionMode.RANGE.equals(mode),
          "Flink does not support 'range' write distribution mode now.");
      this.distributionMode = mode;
      return this;
    }

    /**
     * Configuring the write parallel number for iceberg stream writer.
     *
     * @param newWriteParallelism the number of parallel iceberg stream writer.
     * @return {@link Builder} to connect the iceberg table.
     */
    public Builder writeParallelism(int newWriteParallelism) {
      this.writeParallelism = newWriteParallelism;
      return this;
    }

    public Builder slotSharingGroup(String sharingGroup) {
      this.slotSharingGroup = sharingGroup;
      return this;
    }

    /**
     * Configuring the equality field columns for iceberg table that accept CDC or UPSERT events.
     *
     * @param columns defines the iceberg table's key.
     * @return {@link Builder} to connect the iceberg table.
     */
    public Builder equalityFieldColumns(List<String> columns) {
      this.equalityFieldColumns = columns;
      return this;
    }

    /**
     * Set the uid prefix for FlinkSink operators. Note that FlinkSink internally consists of multiple operators (like
     * writer, committer, dummy sink etc.) Actually operator uid will be appended with a suffix like "uid-writer".
     * <p>
     * Flink auto generates operator uids if not set explicitly. It is a recommended
     * <a href="https://ci.apache.org/projects/flink/flink-docs-master/docs/ops/production_ready/">
     * best-practice to set uid for all operators</a> before deploying to production. Flink has an option to {@code
     * pipeline.auto-generate-uids=false} to disable auto-generation and force explicit setting of all operator uids.
     * <p>
     * Be careful with setting this for an existing job, because now we are changing the opeartor uid from an
     * auto-generated one to this new value. When deploying the change with a checkpoint, Flink won't be able to restore
     * the previous Flink sink operator state (more specifically the committer operator state). You need to use {@code
     * --allowNonRestoredState} to ignore the previous sink state. During restore Flink sink state is used to check if
     * checkpointed files were actually committed or not. {@code --allowNonRestoredState} can lead to data loss if the
     * Iceberg commit failed in the last completed checkpoints.
     *
     * @param newPrefix UID prefix for Flink sink operators
     * @return {@link Builder} to connect the iceberg table.
     */
    public Builder uidPrefix(String newPrefix) {
      this.uidPrefix = newPrefix;
      return this;
    }

    @SuppressWarnings("unchecked")
    public DataStreamSink<RowData> build() {
      Preconditions.checkArgument(rowDataInput != null,
          "Please use forRowData() to initialize the input DataStream.");
      Preconditions.checkNotNull(tableLoader, "Table loader shouldn't be null");

      if (table == null) {
        tableLoader.open();
        try (TableLoader loader = tableLoader) {
          this.table = loader.loadTable();
        } catch (IOException e) {
          throw new UncheckedIOException("Failed to load iceberg table from table loader: " + tableLoader, e);
        }
      }

      // Find out the equality field id list based on the user-provided equality field column names.
      List<Integer> equalityFieldIds = Lists.newArrayList();
      if (equalityFieldColumns != null && equalityFieldColumns.size() > 0) {
        for (String column : equalityFieldColumns) {
          org.apache.iceberg.types.Types.NestedField field = table.schema().findField(column);
          Preconditions.checkNotNull(field, "Missing required equality field column '%s' in table schema %s",
              column, table.schema());
          equalityFieldIds.add(field.fieldId());
        }
      }

      // Convert the requested flink table schema to flink row type.
      RowType flinkRowType = toFlinkRowType(table.schema(), tableSchema);

      // Distribute the records from input data stream based on the write.distribution-mode.
      rowDataInput = distributeDataStream(rowDataInput, table.properties(), table.spec(), table.schema(), flinkRowType);

      // Chain the iceberg stream writer and committer operator.
      IcebergStreamWriter<RowData> streamWriter = createStreamWriter(table, flinkRowType, equalityFieldIds);
      IcebergFilesCommitter filesCommitter = new IcebergFilesCommitter(tableLoader, overwrite);

      this.writeParallelism = writeParallelism == null ? rowDataInput.getParallelism() : writeParallelism;

<<<<<<< HEAD
      DataStream<Void> returnStream = rowDataInput
              .transform(ICEBERG_STREAM_WRITER_NAME, TypeInformation.of(WriteResult.class), streamWriter)
              .setParallelism(writeParallelism).slotSharingGroup(slotSharingGroup)
              .transform(ICEBERG_FILES_COMMITTER_NAME, Types.VOID, filesCommitter)
              .setParallelism(1).slotSharingGroup(slotSharingGroup)
              .setMaxParallelism(1);

      return returnStream.addSink(new DiscardingSink())
              .name(String.format("IcebergSink %s", table.name()))
              .slotSharingGroup(slotSharingGroup)
              .setParallelism(1);
=======
      SingleOutputStreamOperator<WriteResult> writerStream = rowDataInput
          .transform(ICEBERG_STREAM_WRITER_NAME, TypeInformation.of(WriteResult.class), streamWriter)
          .setParallelism(writeParallelism);
      if (uidPrefix != null) {
        writerStream = writerStream.uid(uidPrefix + "-writer");
      }

      SingleOutputStreamOperator<Void> committerStream = writerStream
          .transform(ICEBERG_FILES_COMMITTER_NAME, Types.VOID, filesCommitter)
          .setParallelism(1)
          .setMaxParallelism(1);
      if (uidPrefix != null) {
        committerStream = committerStream.uid(uidPrefix + "-committer");
      }

      DataStreamSink<RowData> resultStream = committerStream
          .addSink(new DiscardingSink())
          .name(String.format("IcebergSink %s", table.name()))
          .setParallelism(1);
      if (uidPrefix != null) {
        resultStream = resultStream.uid(uidPrefix + "-dummysink");
      }
      return resultStream;
>>>>>>> c92092f5
    }

    private DataStream<RowData> distributeDataStream(DataStream<RowData> input,
                                                     Map<String, String> properties,
                                                     PartitionSpec partitionSpec,
                                                     Schema iSchema,
                                                     RowType flinkRowType) {
      DistributionMode writeMode;
      if (distributionMode == null) {
        // Fallback to use distribution mode parsed from table properties if don't specify in job level.
        String modeName = PropertyUtil.propertyAsString(properties,
            WRITE_DISTRIBUTION_MODE,
            WRITE_DISTRIBUTION_MODE_DEFAULT);

        writeMode = DistributionMode.fromName(modeName);
      } else {
        writeMode = distributionMode;
      }

      switch (writeMode) {
        case NONE:
          return input;

        case HASH:
          if (partitionSpec.isUnpartitioned()) {
            return input;
          } else {
            return input.keyBy(new PartitionKeySelector(partitionSpec, iSchema, flinkRowType));
          }

        case RANGE:
          LOG.warn("Fallback to use 'none' distribution mode, because {}={} is not supported in flink now",
              WRITE_DISTRIBUTION_MODE, DistributionMode.RANGE.modeName());
          return input;

        default:
          throw new RuntimeException("Unrecognized write.distribution-mode: " + writeMode);
      }
    }
  }

  static RowType toFlinkRowType(Schema schema, TableSchema requestedSchema) {
    if (requestedSchema != null) {
      // Convert the flink schema to iceberg schema firstly, then reassign ids to match the existing iceberg schema.
      Schema writeSchema = TypeUtil.reassignIds(FlinkSchemaUtil.convert(requestedSchema), schema);
      TypeUtil.validateWriteSchema(schema, writeSchema, true, true);

      // We use this flink schema to read values from RowData. The flink's TINYINT and SMALLINT will be promoted to
      // iceberg INTEGER, that means if we use iceberg's table schema to read TINYINT (backend by 1 'byte'), we will
      // read 4 bytes rather than 1 byte, it will mess up the byte array in BinaryRowData. So here we must use flink
      // schema.
      return (RowType) requestedSchema.toRowDataType().getLogicalType();
    } else {
      return FlinkSchemaUtil.convert(schema);
    }
  }

  static IcebergStreamWriter<RowData> createStreamWriter(Table table,
                                                         RowType flinkRowType,
                                                         List<Integer> equalityFieldIds) {
    Map<String, String> props = table.properties();
    long targetFileSize = getTargetFileSizeBytes(props);
    FileFormat fileFormat = getFileFormat(props);

    TaskWriterFactory<RowData> taskWriterFactory = new RowDataTaskWriterFactory(table.schema(), flinkRowType,
        table.spec(), table.locationProvider(), table.io(), table.encryption(), targetFileSize, fileFormat, props,
        equalityFieldIds);

    return new IcebergStreamWriter<>(table.name(), taskWriterFactory);
  }

  private static FileFormat getFileFormat(Map<String, String> properties) {
    String formatString = properties.getOrDefault(DEFAULT_FILE_FORMAT, DEFAULT_FILE_FORMAT_DEFAULT);
    return FileFormat.valueOf(formatString.toUpperCase(Locale.ENGLISH));
  }

  private static long getTargetFileSizeBytes(Map<String, String> properties) {
    return PropertyUtil.propertyAsLong(properties,
        WRITE_TARGET_FILE_SIZE_BYTES,
        WRITE_TARGET_FILE_SIZE_BYTES_DEFAULT);
  }
}<|MERGE_RESOLUTION|>--- conflicted
+++ resolved
@@ -275,22 +275,10 @@
 
       this.writeParallelism = writeParallelism == null ? rowDataInput.getParallelism() : writeParallelism;
 
-<<<<<<< HEAD
-      DataStream<Void> returnStream = rowDataInput
-              .transform(ICEBERG_STREAM_WRITER_NAME, TypeInformation.of(WriteResult.class), streamWriter)
-              .setParallelism(writeParallelism).slotSharingGroup(slotSharingGroup)
-              .transform(ICEBERG_FILES_COMMITTER_NAME, Types.VOID, filesCommitter)
-              .setParallelism(1).slotSharingGroup(slotSharingGroup)
-              .setMaxParallelism(1);
-
-      return returnStream.addSink(new DiscardingSink())
-              .name(String.format("IcebergSink %s", table.name()))
-              .slotSharingGroup(slotSharingGroup)
-              .setParallelism(1);
-=======
       SingleOutputStreamOperator<WriteResult> writerStream = rowDataInput
           .transform(ICEBERG_STREAM_WRITER_NAME, TypeInformation.of(WriteResult.class), streamWriter)
-          .setParallelism(writeParallelism);
+          .setParallelism(writeParallelism)
+          .slotSharingGroup(slotSharingGroup);
       if (uidPrefix != null) {
         writerStream = writerStream.uid(uidPrefix + "-writer");
       }
@@ -298,7 +286,8 @@
       SingleOutputStreamOperator<Void> committerStream = writerStream
           .transform(ICEBERG_FILES_COMMITTER_NAME, Types.VOID, filesCommitter)
           .setParallelism(1)
-          .setMaxParallelism(1);
+          .setMaxParallelism(1)
+          .slotSharingGroup(slotSharingGroup);
       if (uidPrefix != null) {
         committerStream = committerStream.uid(uidPrefix + "-committer");
       }
@@ -306,12 +295,12 @@
       DataStreamSink<RowData> resultStream = committerStream
           .addSink(new DiscardingSink())
           .name(String.format("IcebergSink %s", table.name()))
-          .setParallelism(1);
+          .setParallelism(1)
+          .slotSharingGroup(slotSharingGroup);
       if (uidPrefix != null) {
         resultStream = resultStream.uid(uidPrefix + "-dummysink");
       }
       return resultStream;
->>>>>>> c92092f5
     }
 
     private DataStream<RowData> distributeDataStream(DataStream<RowData> input,
