/*
 * Licensed to the Apache Software Foundation (ASF) under one
 * or more contributor license agreements.  See the NOTICE file
 * distributed with this work for additional information
 * regarding copyright ownership.  The ASF licenses this file
 * to you under the Apache License, Version 2.0 (the
 * "License"); you may not use this file except in compliance
 * with the License.  You may obtain a copy of the License at
 *
 *   http://www.apache.org/licenses/LICENSE-2.0
 *
 * Unless required by applicable law or agreed to in writing,
 * software distributed under the License is distributed on an
 * "AS IS" BASIS, WITHOUT WARRANTIES OR CONDITIONS OF ANY
 * KIND, either express or implied.  See the License for the
 * specific language governing permissions and limitations
 * under the License.
 */

package org.apache.iceberg.flink.sink;

import java.io.IOException;
import java.io.UncheckedIOException;
import java.util.List;
import java.util.Locale;
import java.util.Map;
import java.util.function.Function;
import org.apache.flink.api.common.functions.MapFunction;
import org.apache.flink.api.common.typeinfo.TypeInformation;
import org.apache.flink.streaming.api.datastream.DataStream;
import org.apache.flink.streaming.api.datastream.DataStreamSink;
import org.apache.flink.streaming.api.datastream.SingleOutputStreamOperator;
import org.apache.flink.streaming.api.functions.sink.DiscardingSink;
import org.apache.flink.table.api.TableSchema;
import org.apache.flink.table.data.RowData;
import org.apache.flink.table.data.util.DataFormatConverters;
import org.apache.flink.table.types.DataType;
import org.apache.flink.table.types.logical.RowType;
import org.apache.flink.types.Row;
import org.apache.iceberg.DataFile;
import org.apache.iceberg.DistributionMode;
import org.apache.iceberg.FileFormat;
import org.apache.iceberg.PartitionField;
import org.apache.iceberg.PartitionSpec;
import org.apache.iceberg.Schema;
import org.apache.iceberg.SerializableTable;
import org.apache.iceberg.Table;
import org.apache.iceberg.flink.FlinkSchemaUtil;
import org.apache.iceberg.flink.TableLoader;
import org.apache.iceberg.flink.util.FlinkCompatibilityUtil;
import org.apache.iceberg.io.WriteResult;
import org.apache.iceberg.relocated.com.google.common.base.Preconditions;
import org.apache.iceberg.relocated.com.google.common.collect.Lists;
import org.apache.iceberg.types.TypeUtil;
import org.apache.iceberg.util.PropertyUtil;
import org.slf4j.Logger;
import org.slf4j.LoggerFactory;

import static org.apache.iceberg.TableProperties.DEFAULT_FILE_FORMAT;
import static org.apache.iceberg.TableProperties.DEFAULT_FILE_FORMAT_DEFAULT;
import static org.apache.iceberg.TableProperties.UPSERT_MODE_ENABLE;
import static org.apache.iceberg.TableProperties.UPSERT_MODE_ENABLE_DEFAULT;
import static org.apache.iceberg.TableProperties.WRITE_DISTRIBUTION_MODE;
import static org.apache.iceberg.TableProperties.WRITE_DISTRIBUTION_MODE_DEFAULT;
import static org.apache.iceberg.TableProperties.WRITE_TARGET_FILE_SIZE_BYTES;
import static org.apache.iceberg.TableProperties.WRITE_TARGET_FILE_SIZE_BYTES_DEFAULT;

public class FlinkSink {
  private static final Logger LOG = LoggerFactory.getLogger(FlinkSink.class);

  private static final String ICEBERG_STREAM_WRITER_NAME = IcebergStreamWriter.class.getSimpleName();
  private static final String ICEBERG_FILES_COMMITTER_NAME = IcebergFilesCommitter.class.getSimpleName();
  private static final String ICEBERG_STREAM_REWRITER_NAME = IcebergStreamRewriter.class.getSimpleName();
  private static final String ICEBERG_REWRITE_FILES_COMMITTER_NAME = IcebergRewriteFilesCommitter.class.getSimpleName();

  public static final String STREAMING_REWRITE_ENABLE = "flink.rewrite.enable";
  public static final boolean STREAMING_REWRITE_ENABLE_DEFAULT = false;
  public static final String STREAMING_REWRITE_PARALLELISM = "flink.rewrite.parallelism";
  public static final Integer STREAMING_REWRITE_PARALLELISM_DEFAULT = null;  // use flink job default parallelism

  private FlinkSink() {
  }

  /**
   * Initialize a {@link Builder} to export the data from generic input data stream into iceberg table. We use
   * {@link RowData} inside the sink connector, so users need to provide a mapper function and a
   * {@link TypeInformation} to convert those generic records to a RowData DataStream.
   *
   * @param input      the generic source input data stream.
   * @param mapper     function to convert the generic data to {@link RowData}
   * @param outputType to define the {@link TypeInformation} for the input data.
   * @param <T>        the data type of records.
   * @return {@link Builder} to connect the iceberg table.
   */
  public static <T> Builder builderFor(DataStream<T> input,
                                       MapFunction<T, RowData> mapper,
                                       TypeInformation<RowData> outputType) {
    return new Builder().forMapperOutputType(input, mapper, outputType);
  }

  /**
   * Initialize a {@link Builder} to export the data from input data stream with {@link Row}s into iceberg table. We use
   * {@link RowData} inside the sink connector, so users need to provide a {@link TableSchema} for builder to convert
   * those {@link Row}s to a {@link RowData} DataStream.
   *
   * @param input       the source input data stream with {@link Row}s.
   * @param tableSchema defines the {@link TypeInformation} for input data.
   * @return {@link Builder} to connect the iceberg table.
   */
  public static Builder forRow(DataStream<Row> input, TableSchema tableSchema) {
    RowType rowType = (RowType) tableSchema.toRowDataType().getLogicalType();
    DataType[] fieldDataTypes = tableSchema.getFieldDataTypes();

    DataFormatConverters.RowConverter rowConverter = new DataFormatConverters.RowConverter(fieldDataTypes);
    return builderFor(input, rowConverter::toInternal, FlinkCompatibilityUtil.toTypeInfo(rowType))
        .tableSchema(tableSchema);
  }

  /**
   * Initialize a {@link Builder} to export the data from input data stream with {@link RowData}s into iceberg table.
   *
   * @param input the source input data stream with {@link RowData}s.
   * @return {@link Builder} to connect the iceberg table.
   */
  public static Builder forRowData(DataStream<RowData> input) {
    return new Builder().forRowData(input);
  }

  public static class Builder {
    private Function<String, DataStream<RowData>> inputCreator = null;
    private TableLoader tableLoader;
    private Table table;
    private TableSchema tableSchema;
    private boolean overwrite = false;
    private DistributionMode distributionMode = null;
    private Integer writeParallelism = null;
    private boolean upsert = false;
    private List<String> equalityFieldColumns = null;
    private String uidPrefix = null;
    private boolean rewrite = false;
    private Integer rewriteParallelism = null;

    private Builder() {
    }

    private Builder forRowData(DataStream<RowData> newRowDataInput) {
      this.inputCreator = ignored -> newRowDataInput;
      return this;
    }

    private <T> Builder forMapperOutputType(DataStream<T> input,
                                            MapFunction<T, RowData> mapper,
                                            TypeInformation<RowData> outputType) {
      this.inputCreator = newUidPrefix -> {
        // Input stream order is crucial for some situation(e.g. in cdc case). Therefore, we need to set the parallelism
<<<<<<< HEAD
        // of map operator same as it's input to keep map operator chaining it's input, and avoid rebalanced by default.
=======
        // of map operator same as its input to keep map operator chaining its input, and avoid rebalanced by default.
>>>>>>> 709e0d35
        SingleOutputStreamOperator<RowData> inputStream = input.map(mapper, outputType)
            .setParallelism(input.getParallelism());
        if (newUidPrefix != null) {
          inputStream.name(operatorName(newUidPrefix)).uid(newUidPrefix + "-mapper");
        }
        return inputStream;
      };
      return this;
    }

    /**
     * This iceberg {@link Table} instance is used for initializing {@link IcebergStreamWriter} which will write all
     * the records into {@link DataFile}s and emit them to downstream operator. Providing a table would avoid so many
     * table loading from each separate task.
     *
     * @param newTable the loaded iceberg table instance.
     * @return {@link Builder} to connect the iceberg table.
     */
    public Builder table(Table newTable) {
      this.table = newTable;
      return this;
    }

    /**
     * The table loader is used for loading tables in {@link IcebergFilesCommitter} lazily, we need this loader because
     * {@link Table} is not serializable and could not just use the loaded table from Builder#table in the remote task
     * manager.
     *
     * @param newTableLoader to load iceberg table inside tasks.
     * @return {@link Builder} to connect the iceberg table.
     */
    public Builder tableLoader(TableLoader newTableLoader) {
      this.tableLoader = newTableLoader;
      return this;
    }

    public Builder tableSchema(TableSchema newTableSchema) {
      this.tableSchema = newTableSchema;
      return this;
    }

    public Builder overwrite(boolean newOverwrite) {
      this.overwrite = newOverwrite;
      return this;
    }

    /**
     * Configure the write {@link DistributionMode} that the flink sink will use. Currently, flink support
     * {@link DistributionMode#NONE} and {@link DistributionMode#HASH}.
     *
     * @param mode to specify the write distribution mode.
     * @return {@link Builder} to connect the iceberg table.
     */
    public Builder distributionMode(DistributionMode mode) {
      Preconditions.checkArgument(!DistributionMode.RANGE.equals(mode),
          "Flink does not support 'range' write distribution mode now.");
      this.distributionMode = mode;
      return this;
    }

    /**
     * Configuring the write parallel number for iceberg stream writer.
     *
     * @param newWriteParallelism the number of parallel iceberg stream writer.
     * @return {@link Builder} to connect the iceberg table.
     */
    public Builder writeParallelism(int newWriteParallelism) {
      this.writeParallelism = newWriteParallelism;
      return this;
    }

    /**
     * All INSERT/UPDATE_AFTER events from input stream will be transformed to UPSERT events, which means it will
     * DELETE the old records and then INSERT the new records. In partitioned table, the partition fields should be
     * a subset of equality fields, otherwise the old row that located in partition-A could not be deleted by the
     * new row that located in partition-B.
     *
     * @param enable indicate whether it should transform all INSERT/UPDATE_AFTER events to UPSERT.
     * @return {@link Builder} to connect the iceberg table.
     */
    public Builder upsert(boolean enable) {
      this.upsert = enable;
      return this;
    }

    /**
     * Configuring the equality field columns for iceberg table that accept CDC or UPSERT events.
     *
     * @param columns defines the iceberg table's key.
     * @return {@link Builder} to connect the iceberg table.
     */
    public Builder equalityFieldColumns(List<String> columns) {
      this.equalityFieldColumns = columns;
      return this;
    }

    /**
     * Set the uid prefix for FlinkSink operators. Note that FlinkSink internally consists of multiple operators (like
     * writer, committer, dummy sink etc.) Actually operator uid will be appended with a suffix like "uidPrefix-writer".
     * <br><br>
     * If provided, this prefix is also applied to operator names.
     * <br><br>
     * Flink auto generates operator uid if not set explicitly. It is a recommended
     * <a href="https://ci.apache.org/projects/flink/flink-docs-master/docs/ops/production_ready/">
     * best-practice to set uid for all operators</a> before deploying to production. Flink has an option to {@code
     * pipeline.auto-generate-uid=false} to disable auto-generation and force explicit setting of all operator uid.
     * <br><br>
     * Be careful with setting this for an existing job, because now we are changing the operator uid from an
     * auto-generated one to this new value. When deploying the change with a checkpoint, Flink won't be able to restore
     * the previous Flink sink operator state (more specifically the committer operator state). You need to use {@code
     * --allowNonRestoredState} to ignore the previous sink state. During restore Flink sink state is used to check if
     * last commit was actually successful or not. {@code --allowNonRestoredState} can lead to data loss if the
     * Iceberg commit failed in the last completed checkpoint.
     *
     * @param newPrefix prefix for Flink sink operator uid and name
     * @return {@link Builder} to connect the iceberg table.
     */
    public Builder uidPrefix(String newPrefix) {
      this.uidPrefix = newPrefix;
      return this;
    }

    /**
     * Configuring whether to enable the rewrite operator. The rewrite operator will rewrite committed files between
     * multiple checkpoints.
     *
     * @param enable indicate whether it should rewrite committed files.
     * @return {@link Builder} to connect the iceberg table.
     */
    public Builder rewrite(boolean enable) {
      this.rewrite = enable;
      return this;
    }

    /**
     * Configuring the rewrite parallel number for iceberg stream rewriter.
     *
     * @param newRewriteParallelism the number of parallel iceberg stream rewriter.
     * @return {@link Builder} to connect the iceberg table.
     */
    public Builder rewriteParallelism(int newRewriteParallelism) {
      this.rewriteParallelism = newRewriteParallelism;
      return this;
    }

    private <T> DataStreamSink<T> chainIcebergOperators() {
      Preconditions.checkArgument(inputCreator != null,
          "Please use forRowData() or forMapperOutputType() to initialize the input DataStream.");
      Preconditions.checkNotNull(tableLoader, "Table loader shouldn't be null");

      DataStream<RowData> rowDataInput = inputCreator.apply(uidPrefix);

      if (table == null) {
        tableLoader.open();
        try (TableLoader loader = tableLoader) {
          this.table = loader.loadTable();
        } catch (IOException e) {
          throw new UncheckedIOException("Failed to load iceberg table from table loader: " + tableLoader, e);
        }
      }

      // Find out the equality field id list based on the user-provided equality field column names.
      List<Integer> equalityFieldIds = Lists.newArrayList();
      if (equalityFieldColumns != null && equalityFieldColumns.size() > 0) {
        for (String column : equalityFieldColumns) {
          org.apache.iceberg.types.Types.NestedField field = table.schema().findField(column);
          Preconditions.checkNotNull(field, "Missing required equality field column '%s' in table schema %s",
              column, table.schema());
          equalityFieldIds.add(field.fieldId());
        }
      }

      // Convert the requested flink table schema to flink row type.
      RowType flinkRowType = toFlinkRowType(table.schema(), tableSchema);

      // Distribute the records from input data stream based on the write.distribution-mode and equality fields.
      DataStream<RowData> distributeStream = distributeDataStream(
          rowDataInput, table.properties(), equalityFieldIds, table.spec(), table.schema(), flinkRowType);

      // Add parallel writers that append rows to files
      SingleOutputStreamOperator<WriteResult> writerStream = appendWriter(distributeStream, flinkRowType,
          equalityFieldIds);

      // Add single-parallelism committer that commits files
      // after successful checkpoint or end of input
      SingleOutputStreamOperator<CommitResult> committerStream = appendCommitter(writerStream);

      // Add parallel rewriter and single-parallelism committer to rewrite committed files
      // when streaming rewrite is enable.
      SingleOutputStreamOperator<?> rewriterStream = appendRewriter(committerStream);

      // Add dummy discard sink
      return appendDummySink(rewriterStream);
    }

    /**
     * Append the iceberg sink operators to write records to iceberg table.
     *
     * @return {@link DataStreamSink} for sink.
     * @deprecated this will be removed in 0.14.0; use {@link #append()} because its returned {@link DataStreamSink}
     * has a more correct data type.
     */
    @Deprecated
    public DataStreamSink<RowData> build() {
      return chainIcebergOperators();
    }

    /**
     * Append the iceberg sink operators to write records to iceberg table.
     *
     * @return {@link DataStreamSink} for sink.
     */
    public DataStreamSink<Void> append() {
      return chainIcebergOperators();
    }

    private String operatorName(String suffix) {
      return uidPrefix != null ? uidPrefix + "-" + suffix : suffix;
    }

    @SuppressWarnings("unchecked")
    private <T> DataStreamSink<T> appendDummySink(SingleOutputStreamOperator<?> committerStream) {
      DataStreamSink<T> resultStream = committerStream
          .addSink(new DiscardingSink())
          .name(operatorName(String.format("IcebergSink %s", this.table.name())))
          .setParallelism(1);
      if (uidPrefix != null) {
        resultStream = resultStream.uid(uidPrefix + "-dummysink");
      }
      return resultStream;
    }

    private SingleOutputStreamOperator<?> appendRewriter(
        SingleOutputStreamOperator<CommitResult> committerStream) {

      boolean streamingRewriteEnable = rewrite || PropertyUtil.propertyAsBoolean(table.properties(),
          STREAMING_REWRITE_ENABLE, STREAMING_REWRITE_ENABLE_DEFAULT);
      if (!streamingRewriteEnable) {
        // return upstream if streaming rewrite is unable
        return committerStream;
      }

      Integer fileRewriterParallelism = rewriteParallelism;
      if (fileRewriterParallelism == null) {
        // Fallback to use rewrite parallelism parsed from table properties if don't specify in job level.
        String parallelism = table.properties().get(STREAMING_REWRITE_PARALLELISM);
        fileRewriterParallelism = parallelism != null ? Integer.valueOf(parallelism) :
            STREAMING_REWRITE_PARALLELISM_DEFAULT;
      }

      IcebergStreamRewriter fileRewriter = new IcebergStreamRewriter(tableLoader);
      SingleOutputStreamOperator<RewriteResult> rewrittenStream = committerStream
          .keyBy(CommitResult::partition)
          .transform(operatorName(ICEBERG_STREAM_REWRITER_NAME), TypeInformation.of(RewriteResult.class), fileRewriter);
      if (fileRewriterParallelism != null) {
        rewrittenStream = rewrittenStream.setParallelism(fileRewriterParallelism);
      }
      if (uidPrefix != null) {
        rewrittenStream = rewrittenStream.uid(uidPrefix + "-rewriter");
      }

      IcebergRewriteFilesCommitter rewriteFilesCommitter = new IcebergRewriteFilesCommitter(tableLoader);
      SingleOutputStreamOperator<Void> committedStream = rewrittenStream.transform(
          operatorName(ICEBERG_REWRITE_FILES_COMMITTER_NAME), TypeInformation.of(Void.class), rewriteFilesCommitter)
          .setParallelism(1)
          .setMaxParallelism(1);
      if (uidPrefix != null) {
        committedStream.uid(uidPrefix + "-rewrite-committer");
      }
      return committedStream;
    }

    private SingleOutputStreamOperator<CommitResult> appendCommitter(
        SingleOutputStreamOperator<WriteResult> writerStream) {
      IcebergFilesCommitter filesCommitter = new IcebergFilesCommitter(tableLoader, overwrite);
      SingleOutputStreamOperator<CommitResult> committerStream = writerStream
          .transform(operatorName(ICEBERG_FILES_COMMITTER_NAME), TypeInformation.of(CommitResult.class), filesCommitter)
          .setParallelism(1)
          .setMaxParallelism(1);
      if (uidPrefix != null) {
        committerStream = committerStream.uid(uidPrefix + "-committer");
      }
      return committerStream;
    }

<<<<<<< HEAD
    private SingleOutputStreamOperator<WriteResult> appendWriter(DataStream<RowData> input,
                                                                 RowType flinkRowType,
=======
    private SingleOutputStreamOperator<WriteResult> appendWriter(DataStream<RowData> input, RowType flinkRowType,
>>>>>>> 709e0d35
                                                                 List<Integer> equalityFieldIds) {

      // Fallback to use upsert mode parsed from table properties if don't specify in job level.
      boolean upsertMode = upsert || PropertyUtil.propertyAsBoolean(table.properties(),
          UPSERT_MODE_ENABLE, UPSERT_MODE_ENABLE_DEFAULT);

      // Validate the equality fields and partition fields if we enable the upsert mode.
      if (upsertMode) {
        Preconditions.checkState(!overwrite,
            "OVERWRITE mode shouldn't be enable when configuring to use UPSERT data stream.");
        Preconditions.checkState(!equalityFieldIds.isEmpty(),
            "Equality field columns shouldn't be empty when configuring to use UPSERT data stream.");
        if (!table.spec().isUnpartitioned()) {
          for (PartitionField partitionField : table.spec().fields()) {
            Preconditions.checkState(equalityFieldIds.contains(partitionField.sourceId()),
                "In UPSERT mode, partition field '%s' should be included in equality fields: '%s'",
                partitionField, equalityFieldColumns);
          }
        }
      }

      IcebergStreamWriter<RowData> streamWriter = createStreamWriter(table, flinkRowType, equalityFieldIds, upsertMode);

      SingleOutputStreamOperator<WriteResult> writerStream = input
          .transform(operatorName(ICEBERG_STREAM_WRITER_NAME), TypeInformation.of(WriteResult.class), streamWriter);

      if (this.writeParallelism != null) {
        writerStream.setParallelism(writeParallelism);
      }

      if (uidPrefix != null) {
        writerStream = writerStream.uid(uidPrefix + "-writer");
      }
      return writerStream;
    }

    private DataStream<RowData> distributeDataStream(DataStream<RowData> input,
                                                     Map<String, String> properties,
                                                     List<Integer> equalityFieldIds,
                                                     PartitionSpec partitionSpec,
                                                     Schema iSchema,
                                                     RowType flinkRowType) {
      DistributionMode writeMode;
      if (distributionMode == null) {
        // Fallback to use distribution mode parsed from table properties if don't specify in job level.
        String modeName = PropertyUtil.propertyAsString(properties,
            WRITE_DISTRIBUTION_MODE,
            WRITE_DISTRIBUTION_MODE_DEFAULT);

        writeMode = DistributionMode.fromName(modeName);
      } else {
        writeMode = distributionMode;
      }

      switch (writeMode) {
        case NONE:
          if (!equalityFieldIds.isEmpty()) {
            return input.keyBy(new EqualityFieldKeySelector(equalityFieldIds, iSchema, flinkRowType));
          }
          return input;

        case HASH:
          if (partitionSpec.isUnpartitioned()) {
            if (!equalityFieldIds.isEmpty()) {
              return input.keyBy(new EqualityFieldKeySelector(equalityFieldIds, iSchema, flinkRowType));
            }
            return input;
          } else {
            return input.keyBy(new PartitionKeySelector(partitionSpec, iSchema, flinkRowType));
          }

        case RANGE:
          LOG.warn("Fallback to use 'none' distribution mode, because {}={} is not supported in flink now",
              WRITE_DISTRIBUTION_MODE, DistributionMode.RANGE.modeName());
          if (!equalityFieldIds.isEmpty()) {
            return input.keyBy(new EqualityFieldKeySelector(equalityFieldIds, iSchema, flinkRowType));
          }
          return input;

        default:
          throw new RuntimeException("Unrecognized write.distribution-mode: " + writeMode);
      }
    }
  }

  static RowType toFlinkRowType(Schema schema, TableSchema requestedSchema) {
    if (requestedSchema != null) {
      // Convert the flink schema to iceberg schema firstly, then reassign ids to match the existing iceberg schema.
      Schema writeSchema = TypeUtil.reassignIds(FlinkSchemaUtil.convert(requestedSchema), schema);
      TypeUtil.validateWriteSchema(schema, writeSchema, true, true);

      // We use this flink schema to read values from RowData. The flink's TINYINT and SMALLINT will be promoted to
      // iceberg INTEGER, that means if we use iceberg's table schema to read TINYINT (backend by 1 'byte'), we will
      // read 4 bytes rather than 1 byte, it will mess up the byte array in BinaryRowData. So here we must use flink
      // schema.
      return (RowType) requestedSchema.toRowDataType().getLogicalType();
    } else {
      return FlinkSchemaUtil.convert(schema);
    }
  }

  static IcebergStreamWriter<RowData> createStreamWriter(Table table,
                                                         RowType flinkRowType,
                                                         List<Integer> equalityFieldIds,
                                                         boolean upsert) {
    Preconditions.checkArgument(table != null, "Iceberg table should't be null");
    Map<String, String> props = table.properties();
    long targetFileSize = getTargetFileSizeBytes(props);
    FileFormat fileFormat = getFileFormat(props);

    Table serializableTable = SerializableTable.copyOf(table);
    TaskWriterFactory<RowData> taskWriterFactory = new RowDataTaskWriterFactory(
        serializableTable, flinkRowType, targetFileSize,
        fileFormat, table.properties(), equalityFieldIds, upsert);

    return new IcebergStreamWriter<>(table.name(), taskWriterFactory);
  }

  private static FileFormat getFileFormat(Map<String, String> properties) {
    String formatString = properties.getOrDefault(DEFAULT_FILE_FORMAT, DEFAULT_FILE_FORMAT_DEFAULT);
    return FileFormat.valueOf(formatString.toUpperCase(Locale.ENGLISH));
  }

  private static long getTargetFileSizeBytes(Map<String, String> properties) {
    return PropertyUtil.propertyAsLong(properties,
        WRITE_TARGET_FILE_SIZE_BYTES,
        WRITE_TARGET_FILE_SIZE_BYTES_DEFAULT);
  }
}<|MERGE_RESOLUTION|>--- conflicted
+++ resolved
@@ -153,11 +153,7 @@
                                             TypeInformation<RowData> outputType) {
       this.inputCreator = newUidPrefix -> {
         // Input stream order is crucial for some situation(e.g. in cdc case). Therefore, we need to set the parallelism
-<<<<<<< HEAD
-        // of map operator same as it's input to keep map operator chaining it's input, and avoid rebalanced by default.
-=======
         // of map operator same as its input to keep map operator chaining its input, and avoid rebalanced by default.
->>>>>>> 709e0d35
         SingleOutputStreamOperator<RowData> inputStream = input.map(mapper, outputType)
             .setParallelism(input.getParallelism());
         if (newUidPrefix != null) {
@@ -443,12 +439,8 @@
       return committerStream;
     }
 
-<<<<<<< HEAD
     private SingleOutputStreamOperator<WriteResult> appendWriter(DataStream<RowData> input,
                                                                  RowType flinkRowType,
-=======
-    private SingleOutputStreamOperator<WriteResult> appendWriter(DataStream<RowData> input, RowType flinkRowType,
->>>>>>> 709e0d35
                                                                  List<Integer> equalityFieldIds) {
 
       // Fallback to use upsert mode parsed from table properties if don't specify in job level.
