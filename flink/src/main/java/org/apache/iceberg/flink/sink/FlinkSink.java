--- conflicted
+++ resolved
@@ -299,31 +299,17 @@
       // Convert the requested flink table schema to flink row type.
       RowType flinkRowType = toFlinkRowType(table.schema(), tableSchema);
 
-<<<<<<< HEAD
-      // Distribute the records from input data stream by equality fields or fallback to write.distribution-mode.
-      if (!equalityFieldIds.isEmpty()) {
-        rowDataInput = rowDataInput.keyBy(new EqualityFieldKeySelector(equalityFieldIds, table.schema(), flinkRowType));
-      } else {
-        rowDataInput = distributeDataStream(rowDataInput, table.properties(), table.spec(), table.schema(),
-            flinkRowType);
-      }
-=======
       // Distribute the records from input data stream based on the write.distribution-mode and equality fields.
       rowDataInput = distributeDataStream(rowDataInput, table.properties(), equalityFieldIds, table.spec(),
           table.schema(), flinkRowType);
->>>>>>> 87eb9361
 
       // Chain the iceberg stream writer and committer operator.
       IcebergStreamWriter<RowData> streamWriter = createStreamWriter(table, flinkRowType, equalityFieldIds, upsert);
       IcebergFilesCommitter filesCommitter = new IcebergFilesCommitter(tableLoader, overwrite);
 
       SingleOutputStreamOperator<WriteResult> writerStream = rowDataInput
-<<<<<<< HEAD
           .transform(ICEBERG_STREAM_WRITER_NAME, TypeInformation.of(WriteResult.class), streamWriter)
           .slotSharingGroup(slotSharingGroup);
-=======
-          .transform(ICEBERG_STREAM_WRITER_NAME, TypeInformation.of(WriteResult.class), streamWriter);
->>>>>>> 87eb9361
 
       if (this.writeParallelism != null) {
         writerStream.setParallelism(writeParallelism);
