/*
 * Licensed to the Apache Software Foundation (ASF) under one
 * or more contributor license agreements.  See the NOTICE file
 * distributed with this work for additional information
 * regarding copyright ownership.  The ASF licenses this file
 * to you under the Apache License, Version 2.0 (the
 * "License"); you may not use this file except in compliance
 * with the License.  You may obtain a copy of the License at
 *
 *   http://www.apache.org/licenses/LICENSE-2.0
 *
 * Unless required by applicable law or agreed to in writing,
 * software distributed under the License is distributed on an
 * "AS IS" BASIS, WITHOUT WARRANTIES OR CONDITIONS OF ANY
 * KIND, either express or implied.  See the License for the
 * specific language governing permissions and limitations
 * under the License.
 */

package org.apache.iceberg.flink.sink;

import java.util.List;
import java.util.Map;
import org.apache.flink.table.data.RowData;
import org.apache.flink.table.types.logical.RowType;
import org.apache.iceberg.FileFormat;
import org.apache.iceberg.PartitionKey;
import org.apache.iceberg.PartitionSpec;
import org.apache.iceberg.Schema;
import org.apache.iceberg.Table;
import org.apache.iceberg.flink.RowDataWrapper;
import org.apache.iceberg.io.FileAppenderFactory;
import org.apache.iceberg.io.FileIO;
import org.apache.iceberg.io.OutputFileFactory;
import org.apache.iceberg.io.PartitionedFanoutWriter;
import org.apache.iceberg.io.TaskWriter;
import org.apache.iceberg.io.UnpartitionedWriter;
import org.apache.iceberg.relocated.com.google.common.base.Preconditions;
import org.apache.iceberg.util.ArrayUtil;

public class RowDataTaskWriterFactory implements TaskWriterFactory<RowData> {
  private final Table table;
  private final Schema schema;
  private final RowType flinkSchema;
  private final PartitionSpec spec;
  private final FileIO io;
  private final long targetFileSizeBytes;
  private final FileFormat format;
  private final Map<String, String> tableProperties;
  private final List<Integer> equalityFieldIds;
  private final boolean upsert;
  private final FileAppenderFactory<RowData> appenderFactory;
  private final boolean upsert;

  private transient OutputFileFactory outputFileFactory;

  public RowDataTaskWriterFactory(Table table,
                                  RowType flinkSchema,
                                  long targetFileSizeBytes,
                                  FileFormat format,
<<<<<<< HEAD
                                  Map<String, String> tableProperties,
=======
>>>>>>> 5d1aa357
                                  List<Integer> equalityFieldIds,
                                  boolean upsert) {
    this.table = table;
    this.schema = table.schema();
    this.flinkSchema = flinkSchema;
    this.spec = table.spec();
    this.io = table.io();
    this.targetFileSizeBytes = targetFileSizeBytes;
    this.format = format;
    this.tableProperties = tableProperties;
    this.equalityFieldIds = equalityFieldIds;
    this.upsert = upsert;

    if (equalityFieldIds == null || equalityFieldIds.isEmpty()) {
      this.appenderFactory = new FlinkAppenderFactory(schema, flinkSchema, table.properties(), spec);
    } else {
      // TODO provide the ability to customize the equality-delete row schema.
      this.appenderFactory = new FlinkAppenderFactory(schema, flinkSchema, table.properties(), spec,
          ArrayUtil.toIntArray(equalityFieldIds), schema, null);
    }
  }

  @Override
  public void initialize(int taskId, int attemptId) {
    this.outputFileFactory = OutputFileFactory.builderFor(table, taskId, attemptId).build();
  }

  @Override
  public TaskWriter<RowData> create() {
    Preconditions.checkNotNull(outputFileFactory,
        "The outputFileFactory shouldn't be null if we have invoked the initialize().");

    if (equalityFieldIds == null || equalityFieldIds.isEmpty()) {
      // Initialize a task writer to write INSERT only.
      if (spec.isUnpartitioned()) {
        return new UnpartitionedWriter<>(spec, format, appenderFactory, outputFileFactory, io, targetFileSizeBytes,
            tableProperties);
      } else {
        return new RowDataPartitionedFanoutWriter(spec, format, appenderFactory, outputFileFactory,
            io, targetFileSizeBytes, tableProperties, schema, flinkSchema);
      }
    } else {
      // Initialize a task writer to write both INSERT and equality DELETE.
      if (spec.isUnpartitioned()) {
        return new UnpartitionedDeltaWriter(spec, format, appenderFactory, outputFileFactory, io,
<<<<<<< HEAD
            targetFileSizeBytes, tableProperties, schema, flinkSchema, equalityFieldIds, upsert);
      } else {
        return new PartitionedDeltaWriter(spec, format, appenderFactory, outputFileFactory, io,
            targetFileSizeBytes, tableProperties, schema, flinkSchema, equalityFieldIds, upsert);
=======
            targetFileSizeBytes, schema, flinkSchema, equalityFieldIds, upsert);
      } else {
        return new PartitionedDeltaWriter(spec, format, appenderFactory, outputFileFactory, io,
            targetFileSizeBytes, schema, flinkSchema, equalityFieldIds, upsert);
>>>>>>> 5d1aa357
      }
    }
  }

  private static class RowDataPartitionedFanoutWriter extends PartitionedFanoutWriter<RowData> {

    private final PartitionKey partitionKey;
    private final RowDataWrapper rowDataWrapper;

    RowDataPartitionedFanoutWriter(PartitionSpec spec, FileFormat format, FileAppenderFactory<RowData> appenderFactory,
                                   OutputFileFactory fileFactory, FileIO io, long targetFileSize,
                                   Map<String, String> properties, Schema schema,
                                   RowType flinkSchema) {
      super(spec, format, appenderFactory, fileFactory, io, targetFileSize, properties);
      this.partitionKey = new PartitionKey(spec, schema);
      this.rowDataWrapper = new RowDataWrapper(flinkSchema, schema.asStruct());
    }

    @Override
    protected PartitionKey partition(RowData row) {
      partitionKey.partition(rowDataWrapper.wrap(row));
      return partitionKey;
    }
  }
}<|MERGE_RESOLUTION|>--- conflicted
+++ resolved
@@ -50,7 +50,6 @@
   private final List<Integer> equalityFieldIds;
   private final boolean upsert;
   private final FileAppenderFactory<RowData> appenderFactory;
-  private final boolean upsert;
 
   private transient OutputFileFactory outputFileFactory;
 
@@ -58,10 +57,7 @@
                                   RowType flinkSchema,
                                   long targetFileSizeBytes,
                                   FileFormat format,
-<<<<<<< HEAD
                                   Map<String, String> tableProperties,
-=======
->>>>>>> 5d1aa357
                                   List<Integer> equalityFieldIds,
                                   boolean upsert) {
     this.table = table;
@@ -107,17 +103,10 @@
       // Initialize a task writer to write both INSERT and equality DELETE.
       if (spec.isUnpartitioned()) {
         return new UnpartitionedDeltaWriter(spec, format, appenderFactory, outputFileFactory, io,
-<<<<<<< HEAD
             targetFileSizeBytes, tableProperties, schema, flinkSchema, equalityFieldIds, upsert);
       } else {
         return new PartitionedDeltaWriter(spec, format, appenderFactory, outputFileFactory, io,
             targetFileSizeBytes, tableProperties, schema, flinkSchema, equalityFieldIds, upsert);
-=======
-            targetFileSizeBytes, schema, flinkSchema, equalityFieldIds, upsert);
-      } else {
-        return new PartitionedDeltaWriter(spec, format, appenderFactory, outputFileFactory, io,
-            targetFileSizeBytes, schema, flinkSchema, equalityFieldIds, upsert);
->>>>>>> 5d1aa357
       }
     }
   }
