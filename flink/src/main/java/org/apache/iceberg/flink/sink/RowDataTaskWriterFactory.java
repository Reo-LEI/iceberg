/*
 * Licensed to the Apache Software Foundation (ASF) under one
 * or more contributor license agreements.  See the NOTICE file
 * distributed with this work for additional information
 * regarding copyright ownership.  The ASF licenses this file
 * to you under the Apache License, Version 2.0 (the
 * "License"); you may not use this file except in compliance
 * with the License.  You may obtain a copy of the License at
 *
 *   http://www.apache.org/licenses/LICENSE-2.0
 *
 * Unless required by applicable law or agreed to in writing,
 * software distributed under the License is distributed on an
 * "AS IS" BASIS, WITHOUT WARRANTIES OR CONDITIONS OF ANY
 * KIND, either express or implied.  See the License for the
 * specific language governing permissions and limitations
 * under the License.
 */

package org.apache.iceberg.flink.sink;

import java.util.List;
import org.apache.flink.table.data.RowData;
import org.apache.flink.table.types.logical.RowType;
import org.apache.iceberg.FileFormat;
import org.apache.iceberg.PartitionKey;
import org.apache.iceberg.PartitionSpec;
import org.apache.iceberg.Schema;
import org.apache.iceberg.Table;
import org.apache.iceberg.flink.RowDataWrapper;
import org.apache.iceberg.io.FileAppenderFactory;
import org.apache.iceberg.io.FileIO;
import org.apache.iceberg.io.OutputFileFactory;
import org.apache.iceberg.io.PartitionedFanoutWriter;
import org.apache.iceberg.io.TaskWriter;
import org.apache.iceberg.io.UnpartitionedWriter;
import org.apache.iceberg.relocated.com.google.common.base.Preconditions;
import org.apache.iceberg.util.ArrayUtil;

public class RowDataTaskWriterFactory implements TaskWriterFactory<RowData> {
  private final Table table;
  private final Schema schema;
  private final RowType flinkSchema;
  private final PartitionSpec spec;
  private final FileIO io;
  private final long targetFileSizeBytes;
  private final FileFormat format;
  private final Map<String, String> tableProperties;
  private final List<Integer> equalityFieldIds;
  private final FileAppenderFactory<RowData> appenderFactory;
  private final boolean upsert;

  private transient OutputFileFactory outputFileFactory;

  public RowDataTaskWriterFactory(Table table,
                                  RowType flinkSchema,
                                  long targetFileSizeBytes,
                                  FileFormat format,
                                  List<Integer> equalityFieldIds,
                                  boolean upsert) {
    this.table = table;
    this.schema = table.schema();
    this.flinkSchema = flinkSchema;
    this.spec = table.spec();
    this.io = table.io();
    this.targetFileSizeBytes = targetFileSizeBytes;
    this.format = format;
    this.tableProperties = tableProperties;
    this.equalityFieldIds = equalityFieldIds;
    this.upsert = upsert;

    if (equalityFieldIds == null || equalityFieldIds.isEmpty()) {
      this.appenderFactory = new FlinkAppenderFactory(schema, flinkSchema, table.properties(), spec);
    } else {
      // TODO provide the ability to customize the equality-delete row schema.
      this.appenderFactory = new FlinkAppenderFactory(schema, flinkSchema, table.properties(), spec,
          ArrayUtil.toIntArray(equalityFieldIds), schema, null);
    }
  }

  @Override
  public void initialize(int taskId, int attemptId) {
    this.outputFileFactory = OutputFileFactory.builderFor(table, taskId, attemptId).build();
  }

  @Override
  public TaskWriter<RowData> create() {
    Preconditions.checkNotNull(outputFileFactory,
        "The outputFileFactory shouldn't be null if we have invoked the initialize().");

    if (equalityFieldIds == null || equalityFieldIds.isEmpty()) {
      // Initialize a task writer to write INSERT only.
      if (spec.isUnpartitioned()) {
        return new UnpartitionedWriter<>(spec, format, appenderFactory, outputFileFactory, io, targetFileSizeBytes,
            tableProperties);
      } else {
        return new RowDataPartitionedFanoutWriter(spec, format, appenderFactory, outputFileFactory,
            io, targetFileSizeBytes, tableProperties, schema, flinkSchema);
      }
    } else {
      // Initialize a task writer to write both INSERT and equality DELETE.
      if (spec.isUnpartitioned()) {
        return new UnpartitionedDeltaWriter(spec, format, appenderFactory, outputFileFactory, io,
<<<<<<< HEAD
            targetFileSizeBytes, schema, flinkSchema, equalityFieldIds, upsert);
      } else {
        return new PartitionedDeltaWriter(spec, format, appenderFactory, outputFileFactory, io,
            targetFileSizeBytes, schema, flinkSchema, equalityFieldIds, upsert);
=======
            targetFileSizeBytes, tableProperties, schema, flinkSchema, equalityFieldIds);
      } else {
        return new PartitionedDeltaWriter(spec, format, appenderFactory, outputFileFactory, io,
            targetFileSizeBytes, tableProperties, schema, flinkSchema, equalityFieldIds);
>>>>>>> a5503a33
      }
    }
  }

  private static class RowDataPartitionedFanoutWriter extends PartitionedFanoutWriter<RowData> {

    private final PartitionKey partitionKey;
    private final RowDataWrapper rowDataWrapper;

    RowDataPartitionedFanoutWriter(PartitionSpec spec, FileFormat format, FileAppenderFactory<RowData> appenderFactory,
                                   OutputFileFactory fileFactory, FileIO io, long targetFileSize,
                                   Map<String, String> properties, Schema schema,
                                   RowType flinkSchema) {
      super(spec, format, appenderFactory, fileFactory, io, targetFileSize, properties);
      this.partitionKey = new PartitionKey(spec, schema);
      this.rowDataWrapper = new RowDataWrapper(flinkSchema, schema.asStruct());
    }

    @Override
    protected PartitionKey partition(RowData row) {
      partitionKey.partition(rowDataWrapper.wrap(row));
      return partitionKey;
    }
  }
}<|MERGE_RESOLUTION|>--- conflicted
+++ resolved
@@ -20,6 +20,7 @@
 package org.apache.iceberg.flink.sink;
 
 import java.util.List;
+import java.util.Map;
 import org.apache.flink.table.data.RowData;
 import org.apache.flink.table.types.logical.RowType;
 import org.apache.iceberg.FileFormat;
@@ -56,6 +57,7 @@
                                   RowType flinkSchema,
                                   long targetFileSizeBytes,
                                   FileFormat format,
+                                  Map<String, String> tableProperties,
                                   List<Integer> equalityFieldIds,
                                   boolean upsert) {
     this.table = table;
@@ -101,17 +103,10 @@
       // Initialize a task writer to write both INSERT and equality DELETE.
       if (spec.isUnpartitioned()) {
         return new UnpartitionedDeltaWriter(spec, format, appenderFactory, outputFileFactory, io,
-<<<<<<< HEAD
-            targetFileSizeBytes, schema, flinkSchema, equalityFieldIds, upsert);
+            targetFileSizeBytes, tableProperties, schema, flinkSchema, equalityFieldIds, upsert);
       } else {
         return new PartitionedDeltaWriter(spec, format, appenderFactory, outputFileFactory, io,
-            targetFileSizeBytes, schema, flinkSchema, equalityFieldIds, upsert);
-=======
-            targetFileSizeBytes, tableProperties, schema, flinkSchema, equalityFieldIds);
-      } else {
-        return new PartitionedDeltaWriter(spec, format, appenderFactory, outputFileFactory, io,
-            targetFileSizeBytes, tableProperties, schema, flinkSchema, equalityFieldIds);
->>>>>>> a5503a33
+            targetFileSizeBytes, tableProperties, schema, flinkSchema, equalityFieldIds, upsert);
       }
     }
   }
