--- conflicted
+++ resolved
@@ -46,8 +46,8 @@
   private final long targetFileSizeBytes;
   private final FileFormat format;
   private final List<Integer> equalityFieldIds;
+  private final FileAppenderFactory<RowData> appenderFactory;
   private final boolean upsert;
-  private final FileAppenderFactory<RowData> appenderFactory;
 
   private transient OutputFileFactory outputFileFactory;
 
@@ -55,16 +55,10 @@
                                   RowType flinkSchema,
                                   long targetFileSizeBytes,
                                   FileFormat format,
-<<<<<<< HEAD
-                                  Map<String, String> tableProperties,
                                   List<Integer> equalityFieldIds,
                                   boolean upsert) {
-    this.schema = schema;
-=======
-                                  List<Integer> equalityFieldIds) {
     this.table = table;
     this.schema = table.schema();
->>>>>>> 4d249d7c
     this.flinkSchema = flinkSchema;
     this.spec = table.spec();
     this.io = table.io();
