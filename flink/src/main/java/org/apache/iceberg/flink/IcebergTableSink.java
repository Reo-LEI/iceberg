/*
 * Licensed to the Apache Software Foundation (ASF) under one
 * or more contributor license agreements.  See the NOTICE file
 * distributed with this work for additional information
 * regarding copyright ownership.  The ASF licenses this file
 * to you under the Apache License, Version 2.0 (the
 * "License"); you may not use this file except in compliance
 * with the License.  You may obtain a copy of the License at
 *
 *   http://www.apache.org/licenses/LICENSE-2.0
 *
 * Unless required by applicable law or agreed to in writing,
 * software distributed under the License is distributed on an
 * "AS IS" BASIS, WITHOUT WARRANTIES OR CONDITIONS OF ANY
 * KIND, either express or implied.  See the License for the
 * specific language governing permissions and limitations
 * under the License.
 */

package org.apache.iceberg.flink;

import java.util.List;
import java.util.Map;
import org.apache.flink.api.dag.Transformation;
<<<<<<< HEAD
import org.apache.flink.configuration.ConfigOption;
import org.apache.flink.configuration.ConfigOptions;
import org.apache.flink.configuration.Configuration;
=======
>>>>>>> 87eb9361
import org.apache.flink.table.api.TableSchema;
import org.apache.flink.table.api.constraints.UniqueConstraint;
import org.apache.flink.table.connector.ChangelogMode;
import org.apache.flink.table.connector.sink.DataStreamSinkProvider;
import org.apache.flink.table.connector.sink.DynamicTableSink;
import org.apache.flink.table.connector.sink.abilities.SupportsOverwrite;
import org.apache.flink.table.connector.sink.abilities.SupportsPartitioning;
import org.apache.flink.types.RowKind;
import org.apache.flink.util.Preconditions;
import org.apache.iceberg.flink.sink.FlinkSink;
import org.apache.iceberg.relocated.com.google.common.collect.ImmutableList;
import org.apache.iceberg.util.PropertyUtil;

import static org.apache.iceberg.TableProperties.UPSERT_MODE_ENABLED;
import static org.apache.iceberg.TableProperties.UPSERT_MODE_ENABLED_DEFAULT;

public class IcebergTableSink implements DynamicTableSink, SupportsPartitioning, SupportsOverwrite {

  private static final ConfigOption<String> SNK_UID_PREFIX =
      ConfigOptions.key("sink.uid.prefix")
          .stringType()
          .defaultValue(null)
          .withDescription("Iceberg sink operators uid prefix, default is null.");

  private final TableLoader tableLoader;
  private final TableSchema tableSchema;
  private final Map<String, String> tableProperties;

  private boolean overwrite = false;

  private IcebergTableSink(IcebergTableSink toCopy) {
    this.tableLoader = toCopy.tableLoader;
    this.tableSchema = toCopy.tableSchema;
    this.tableProperties = toCopy.tableProperties;
    this.overwrite = toCopy.overwrite;
  }

  public IcebergTableSink(TableLoader tableLoader, TableSchema tableSchema, Map<String, String> tableProperties) {
    this.tableLoader = tableLoader;
    this.tableSchema = tableSchema;
    this.tableProperties = tableProperties;
  }

  @Override
  public SinkRuntimeProvider getSinkRuntimeProvider(Context context) {
    Preconditions.checkState(
        !overwrite || context.isBounded(),
        "Unbounded data stream doesn't support overwrite operation.");

    List<String> equalityColumns = tableSchema.getPrimaryKey()
        .map(UniqueConstraint::getColumns)
        .orElseGet(ImmutableList::of);

<<<<<<< HEAD
    Configuration config = new Configuration();
    tableProperties.forEach(config::setString);

    return (DataStreamSinkProvider) dataStream ->  {
      // For CDC case in FlinkSQL, change log will be rebalanced(default partition strategy) distributed to Filter opr
      // when set job default parallelism greater than 1. That will make change log lost order and produce a wrong
=======
    return (DataStreamSinkProvider) dataStream ->  {
      // For CDC case in FlinkSQL, change log will be rebalanced(default partition strategy) distributed to Filter opr
      // when set job default parallelism greater than 1. That will make change log data disorder and produce a wrong
>>>>>>> 87eb9361
      // result for iceberg(e.g. +U comes before -U). Here try to specific the Filter opr parallelism same as it's
      // input to keep Filter chaining it's input and avoid rebalance.
      Transformation<?> forwardOpr = dataStream.getTransformation();
      if (forwardOpr.getName().equals("Filter") && forwardOpr.getInputs().size() == 1) {
        forwardOpr.setParallelism(forwardOpr.getInputs().get(0).getParallelism());
      }
      return FlinkSink.forRowData(dataStream)
          .tableLoader(tableLoader)
          .tableSchema(tableSchema)
          .equalityFieldColumns(equalityColumns)
<<<<<<< HEAD
          .upsert(PropertyUtil.propertyAsBoolean(tableProperties, UPSERT_MODE_ENABLED, UPSERT_MODE_ENABLED_DEFAULT))
          .uidPrefix(config.getString(SNK_UID_PREFIX))
=======
>>>>>>> 87eb9361
          .overwrite(overwrite)
          .build();
    };
  }

  @Override
  public void applyStaticPartition(Map<String, String> partition) {
    // The flink's PartitionFanoutWriter will handle the static partition write policy automatically.
  }

  @Override
  public ChangelogMode getChangelogMode(ChangelogMode requestedMode) {
    ChangelogMode.Builder builder = ChangelogMode.newBuilder();
    for (RowKind kind : requestedMode.getContainedKinds()) {
      builder.addContainedKind(kind);
    }
    return builder.build();
  }

  @Override
  public DynamicTableSink copy() {
    return new IcebergTableSink(this);
  }

  @Override
  public String asSummaryString() {
    return "Iceberg table sink";
  }

  @Override
  public void applyOverwrite(boolean newOverwrite) {
    this.overwrite = newOverwrite;
  }
}<|MERGE_RESOLUTION|>--- conflicted
+++ resolved
@@ -22,12 +22,9 @@
 import java.util.List;
 import java.util.Map;
 import org.apache.flink.api.dag.Transformation;
-<<<<<<< HEAD
 import org.apache.flink.configuration.ConfigOption;
 import org.apache.flink.configuration.ConfigOptions;
 import org.apache.flink.configuration.Configuration;
-=======
->>>>>>> 87eb9361
 import org.apache.flink.table.api.TableSchema;
 import org.apache.flink.table.api.constraints.UniqueConstraint;
 import org.apache.flink.table.connector.ChangelogMode;
@@ -81,18 +78,12 @@
         .map(UniqueConstraint::getColumns)
         .orElseGet(ImmutableList::of);
 
-<<<<<<< HEAD
     Configuration config = new Configuration();
     tableProperties.forEach(config::setString);
 
     return (DataStreamSinkProvider) dataStream ->  {
       // For CDC case in FlinkSQL, change log will be rebalanced(default partition strategy) distributed to Filter opr
-      // when set job default parallelism greater than 1. That will make change log lost order and produce a wrong
-=======
-    return (DataStreamSinkProvider) dataStream ->  {
-      // For CDC case in FlinkSQL, change log will be rebalanced(default partition strategy) distributed to Filter opr
       // when set job default parallelism greater than 1. That will make change log data disorder and produce a wrong
->>>>>>> 87eb9361
       // result for iceberg(e.g. +U comes before -U). Here try to specific the Filter opr parallelism same as it's
       // input to keep Filter chaining it's input and avoid rebalance.
       Transformation<?> forwardOpr = dataStream.getTransformation();
@@ -103,11 +94,8 @@
           .tableLoader(tableLoader)
           .tableSchema(tableSchema)
           .equalityFieldColumns(equalityColumns)
-<<<<<<< HEAD
           .upsert(PropertyUtil.propertyAsBoolean(tableProperties, UPSERT_MODE_ENABLED, UPSERT_MODE_ENABLED_DEFAULT))
           .uidPrefix(config.getString(SNK_UID_PREFIX))
-=======
->>>>>>> 87eb9361
           .overwrite(overwrite)
           .build();
     };
