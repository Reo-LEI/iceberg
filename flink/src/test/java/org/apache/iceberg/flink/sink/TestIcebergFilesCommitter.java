/*
 * Licensed to the Apache Software Foundation (ASF) under one
 * or more contributor license agreements.  See the NOTICE file
 * distributed with this work for additional information
 * regarding copyright ownership.  The ASF licenses this file
 * to you under the Apache License, Version 2.0 (the
 * "License"); you may not use this file except in compliance
 * with the License.  You may obtain a copy of the License at
 *
 *   http://www.apache.org/licenses/LICENSE-2.0
 *
 * Unless required by applicable law or agreed to in writing,
 * software distributed under the License is distributed on an
 * "AS IS" BASIS, WITHOUT WARRANTIES OR CONDITIONS OF ANY
 * KIND, either express or implied.  See the License for the
 * specific language governing permissions and limitations
 * under the License.
 */

package org.apache.iceberg.flink.sink;

import java.io.File;
import java.io.IOException;
import java.nio.file.Files;
import java.nio.file.Path;
import java.util.Arrays;
import java.util.Comparator;
import java.util.List;
import java.util.Locale;
import java.util.stream.Collectors;
import org.apache.flink.api.common.ExecutionConfig;
import org.apache.flink.api.common.JobID;
import org.apache.flink.runtime.checkpoint.OperatorSubtaskState;
import org.apache.flink.runtime.operators.testutils.MockEnvironment;
import org.apache.flink.runtime.operators.testutils.MockEnvironmentBuilder;
import org.apache.flink.runtime.operators.testutils.MockInputSplitProvider;
import org.apache.flink.streaming.api.operators.AbstractStreamOperatorFactory;
import org.apache.flink.streaming.api.operators.BoundedOneInput;
import org.apache.flink.streaming.api.operators.OneInputStreamOperatorFactory;
import org.apache.flink.streaming.api.operators.StreamOperator;
import org.apache.flink.streaming.api.operators.StreamOperatorParameters;
import org.apache.flink.streaming.util.OneInputStreamOperatorTestHarness;
import org.apache.flink.table.data.RowData;
import org.apache.hadoop.conf.Configuration;
import org.apache.iceberg.ContentFile;
import org.apache.iceberg.DataFile;
import org.apache.iceberg.DeleteFile;
import org.apache.iceberg.FileFormat;
import org.apache.iceberg.GenericManifestFile;
import org.apache.iceberg.ManifestContent;
import org.apache.iceberg.ManifestFile;
import org.apache.iceberg.PartitionSpec;
import org.apache.iceberg.StructLike;
import org.apache.iceberg.TableTestBase;
import org.apache.iceberg.flink.FlinkSchemaUtil;
import org.apache.iceberg.flink.SimpleDataUtil;
import org.apache.iceberg.flink.TestHelpers;
import org.apache.iceberg.flink.TestTableLoader;
import org.apache.iceberg.io.FileAppenderFactory;
import org.apache.iceberg.io.WriteResult;
import org.apache.iceberg.relocated.com.google.common.collect.ImmutableList;
import org.apache.iceberg.relocated.com.google.common.collect.Lists;
import org.apache.iceberg.util.Pair;
import org.junit.Assert;
import org.junit.Assume;
import org.junit.Before;
import org.junit.Test;
import org.junit.runner.RunWith;
import org.junit.runners.Parameterized;

import static org.apache.iceberg.TableProperties.DEFAULT_FILE_FORMAT;
import static org.apache.iceberg.flink.sink.IcebergFilesCommitter.MAX_CONTINUOUS_EMPTY_COMMITS;
import static org.apache.iceberg.flink.sink.ManifestOutputFileFactory.FLINK_MANIFEST_LOCATION;

@RunWith(Parameterized.class)
public class TestIcebergFilesCommitter extends TableTestBase {
  private static final Configuration CONF = new Configuration();

  private String tablePath;
  private File flinkManifestFolder;

  private final FileFormat format;
  private final boolean partitioned;

  @Parameterized.Parameters(name = "FileFormat = {0}, FormatVersion={1}, Partitioned={2}")
  public static Object[][] parameters() {
    return new Object[][] {
        new Object[] {"avro", 1, false},
        new Object[] {"avro", 1, true},
        new Object[] {"avro", 2, false},
        new Object[] {"avro", 2, true},
        new Object[] {"parquet", 1, false},
        new Object[] {"parquet", 1, true},
        new Object[] {"parquet", 2, false},
        new Object[] {"parquet", 2, true},
        new Object[] {"orc", 1, false},
        new Object[] {"orc", 1, true},
    };
  }

  public TestIcebergFilesCommitter(String format, int formatVersion, boolean partitioned) {
    super(formatVersion);
    this.format = FileFormat.valueOf(format.toUpperCase(Locale.ENGLISH));
    this.partitioned = partitioned;
  }

  @Before
  public void setupTable() throws IOException {
    flinkManifestFolder = temp.newFolder();

    this.tableDir = temp.newFolder();
    this.metadataDir = new File(tableDir, "metadata");
    Assert.assertTrue(tableDir.delete());

    tablePath = tableDir.getAbsolutePath();

    // Construct the iceberg table.
    PartitionSpec spec = !partitioned ? PartitionSpec.unpartitioned() :
        PartitionSpec.builderFor(SimpleDataUtil.SCHEMA).identity("data").build();

    table = create(SimpleDataUtil.SCHEMA, spec);

    table.updateProperties()
        .set(DEFAULT_FILE_FORMAT, format.name())
        .set(FLINK_MANIFEST_LOCATION, flinkManifestFolder.getAbsolutePath())
        .set(MAX_CONTINUOUS_EMPTY_COMMITS, "1")
        .commit();
  }

  @Test
  public void testCommitTxnWithoutDataFiles() throws Exception {
    Assume.assumeTrue("Only support unpartitioned table.", !partitioned);

    long checkpointId = 0;
    long timestamp = 0;
    JobID jobId = new JobID();
    try (OneInputStreamOperatorTestHarness<WriteResult, CommitResult> harness = createStreamSink(jobId)) {
      harness.setup();
      harness.open();

      SimpleDataUtil.assertTableRows(table, Lists.newArrayList());
      assertSnapshotSize(0);
      assertMaxCommittedCheckpointId(jobId, -1L);

      // It's better to advance the max-committed-checkpoint-id in iceberg snapshot, so that the future flink job
      // failover won't fail.
      for (int i = 1; i <= 3; i++) {
        harness.snapshot(++checkpointId, ++timestamp);
        assertFlinkManifests(0);

        harness.notifyOfCompletedCheckpoint(checkpointId);
        assertFlinkManifests(0);

        assertSnapshotSize(i);
        assertMaxCommittedCheckpointId(jobId, checkpointId);
      }
    }
  }

  @Test
  public void testMaxContinuousEmptyCommits() throws Exception {
    Assume.assumeTrue("Only support unpartitioned table.", !partitioned);
    table.updateProperties()
        .set(MAX_CONTINUOUS_EMPTY_COMMITS, "3")
        .commit();

    JobID jobId = new JobID();
    long checkpointId = 0;
    long timestamp = 0;
    try (OneInputStreamOperatorTestHarness<WriteResult, CommitResult> harness = createStreamSink(jobId)) {
      harness.setup();
      harness.open();

      assertSnapshotSize(0);

      for (int i = 1; i <= 9; i++) {
        harness.snapshot(++checkpointId, ++timestamp);
        harness.notifyOfCompletedCheckpoint(checkpointId);

        assertSnapshotSize(i / 3);
      }
    }
  }

  private WriteResult of(DataFile dataFile) {
    return WriteResult.builder().addDataFiles(dataFile).build();
  }

  @Test
  public void testCommitTxn() throws Exception {
    Assume.assumeTrue("Only support unpartitioned table.", !partitioned);

    // Test with 3 continues checkpoints:
    //   1. snapshotState for checkpoint#1
    //   2. notifyCheckpointComplete for checkpoint#1
    //   3. snapshotState for checkpoint#2
    //   4. notifyCheckpointComplete for checkpoint#2
    //   5. snapshotState for checkpoint#3
    //   6. notifyCheckpointComplete for checkpoint#3
    long timestamp = 0;

    JobID jobID = new JobID();
    try (OneInputStreamOperatorTestHarness<WriteResult, CommitResult> harness = createStreamSink(jobID)) {
      harness.setup();
      harness.open();
      assertSnapshotSize(0);

      List<RowData> rows = Lists.newArrayListWithExpectedSize(3);
      for (int i = 1; i <= 3; i++) {
        RowData rowData = SimpleDataUtil.createRowData(i, "hello" + i);
        DataFile dataFile = writeDataFile("data-" + i, ImmutableList.of(rowData));
        harness.processElement(of(dataFile), ++timestamp);
        rows.add(rowData);

        harness.snapshot(i, ++timestamp);
        assertFlinkManifests(1);

        harness.notifyOfCompletedCheckpoint(i);
        assertFlinkManifests(0);

        SimpleDataUtil.assertTableRows(table, ImmutableList.copyOf(rows));
        assertSnapshotSize(i);
        assertMaxCommittedCheckpointId(jobID, i);
      }
    }
  }

  @Test
  public void testOrderedEventsBetweenCheckpoints() throws Exception {
    Assume.assumeTrue("Only support unpartitioned table.", !partitioned);

    // It's possible that two checkpoints happen in the following orders:
    //   1. snapshotState for checkpoint#1;
    //   2. snapshotState for checkpoint#2;
    //   3. notifyCheckpointComplete for checkpoint#1;
    //   4. notifyCheckpointComplete for checkpoint#2;
    long timestamp = 0;

    JobID jobId = new JobID();
    try (OneInputStreamOperatorTestHarness<WriteResult, CommitResult> harness = createStreamSink(jobId)) {
      harness.setup();
      harness.open();

      assertMaxCommittedCheckpointId(jobId, -1L);

      RowData row1 = SimpleDataUtil.createRowData(1, "hello");
      DataFile dataFile1 = writeDataFile("data-1", ImmutableList.of(row1));

      harness.processElement(of(dataFile1), ++timestamp);
      assertMaxCommittedCheckpointId(jobId, -1L);

      // 1. snapshotState for checkpoint#1
      long firstCheckpointId = 1;
      harness.snapshot(firstCheckpointId, ++timestamp);
      assertFlinkManifests(1);

      RowData row2 = SimpleDataUtil.createRowData(2, "world");
      DataFile dataFile2 = writeDataFile("data-2", ImmutableList.of(row2));
      harness.processElement(of(dataFile2), ++timestamp);
      assertMaxCommittedCheckpointId(jobId, -1L);

      // 2. snapshotState for checkpoint#2
      long secondCheckpointId = 2;
      harness.snapshot(secondCheckpointId, ++timestamp);
      assertFlinkManifests(2);

      // 3. notifyCheckpointComplete for checkpoint#1
      harness.notifyOfCompletedCheckpoint(firstCheckpointId);
      SimpleDataUtil.assertTableRows(table, ImmutableList.of(row1));
      assertMaxCommittedCheckpointId(jobId, firstCheckpointId);
      assertFlinkManifests(1);

      // 4. notifyCheckpointComplete for checkpoint#2
      harness.notifyOfCompletedCheckpoint(secondCheckpointId);
      SimpleDataUtil.assertTableRows(table, ImmutableList.of(row1, row2));
      assertMaxCommittedCheckpointId(jobId, secondCheckpointId);
      assertFlinkManifests(0);
    }
  }

  @Test
  public void testDisorderedEventsBetweenCheckpoints() throws Exception {
    Assume.assumeTrue("Only support unpartitioned table.", !partitioned);

    // It's possible that the two checkpoints happen in the following orders:
    //   1. snapshotState for checkpoint#1;
    //   2. snapshotState for checkpoint#2;
    //   3. notifyCheckpointComplete for checkpoint#2;
    //   4. notifyCheckpointComplete for checkpoint#1;
    long timestamp = 0;

    JobID jobId = new JobID();
    try (OneInputStreamOperatorTestHarness<WriteResult, CommitResult> harness = createStreamSink(jobId)) {
      harness.setup();
      harness.open();

      assertMaxCommittedCheckpointId(jobId, -1L);

      RowData row1 = SimpleDataUtil.createRowData(1, "hello");
      DataFile dataFile1 = writeDataFile("data-1", ImmutableList.of(row1));

      harness.processElement(of(dataFile1), ++timestamp);
      assertMaxCommittedCheckpointId(jobId, -1L);

      // 1. snapshotState for checkpoint#1
      long firstCheckpointId = 1;
      harness.snapshot(firstCheckpointId, ++timestamp);
      assertFlinkManifests(1);

      RowData row2 = SimpleDataUtil.createRowData(2, "world");
      DataFile dataFile2 = writeDataFile("data-2", ImmutableList.of(row2));
      harness.processElement(of(dataFile2), ++timestamp);
      assertMaxCommittedCheckpointId(jobId, -1L);

      // 2. snapshotState for checkpoint#2
      long secondCheckpointId = 2;
      harness.snapshot(secondCheckpointId, ++timestamp);
      assertFlinkManifests(2);

      // 3. notifyCheckpointComplete for checkpoint#2
      harness.notifyOfCompletedCheckpoint(secondCheckpointId);
      SimpleDataUtil.assertTableRows(table, ImmutableList.of(row1, row2));
      assertMaxCommittedCheckpointId(jobId, secondCheckpointId);
      assertFlinkManifests(0);

      // 4. notifyCheckpointComplete for checkpoint#1
      harness.notifyOfCompletedCheckpoint(firstCheckpointId);
      SimpleDataUtil.assertTableRows(table, ImmutableList.of(row1, row2));
      assertMaxCommittedCheckpointId(jobId, secondCheckpointId);
      assertFlinkManifests(0);
    }
  }

  @Test
  public void testRecoveryFromValidSnapshot() throws Exception {
    Assume.assumeTrue("Only support unpartitioned table.", !partitioned);

    long checkpointId = 0;
    long timestamp = 0;
    List<RowData> expectedRows = Lists.newArrayList();
    OperatorSubtaskState snapshot;

    JobID jobId = new JobID();
    try (OneInputStreamOperatorTestHarness<WriteResult, CommitResult> harness = createStreamSink(jobId)) {
      harness.setup();
      harness.open();

      assertSnapshotSize(0);
      assertMaxCommittedCheckpointId(jobId, -1L);

      RowData row = SimpleDataUtil.createRowData(1, "hello");
      expectedRows.add(row);
      DataFile dataFile1 = writeDataFile("data-1", ImmutableList.of(row));

      harness.processElement(of(dataFile1), ++timestamp);
      snapshot = harness.snapshot(++checkpointId, ++timestamp);
      assertFlinkManifests(1);

      harness.notifyOfCompletedCheckpoint(checkpointId);
      assertFlinkManifests(0);

      SimpleDataUtil.assertTableRows(table, ImmutableList.of(row));
      assertSnapshotSize(1);
      assertMaxCommittedCheckpointId(jobId, checkpointId);
    }

    // Restore from the given snapshot
    try (OneInputStreamOperatorTestHarness<WriteResult, CommitResult> harness = createStreamSink(jobId)) {
      harness.setup();
      harness.initializeState(snapshot);
      harness.open();

      SimpleDataUtil.assertTableRows(table, expectedRows);
      assertSnapshotSize(1);
      assertMaxCommittedCheckpointId(jobId, checkpointId);

      RowData row = SimpleDataUtil.createRowData(2, "world");
      expectedRows.add(row);
      DataFile dataFile = writeDataFile("data-2", ImmutableList.of(row));
      harness.processElement(of(dataFile), ++timestamp);

      harness.snapshot(++checkpointId, ++timestamp);
      assertFlinkManifests(1);

      harness.notifyOfCompletedCheckpoint(checkpointId);
      assertFlinkManifests(0);

      SimpleDataUtil.assertTableRows(table, expectedRows);
      assertSnapshotSize(2);
      assertMaxCommittedCheckpointId(jobId, checkpointId);
    }
  }

  @Test
  public void testRecoveryFromSnapshotWithoutCompletedNotification() throws Exception {
    Assume.assumeTrue("Only support unpartitioned table.", !partitioned);

    // We've two steps in checkpoint: 1. snapshotState(ckp); 2. notifyCheckpointComplete(ckp). It's possible that we
    // flink job will restore from a checkpoint with only step#1 finished.
    long checkpointId = 0;
    long timestamp = 0;
    OperatorSubtaskState snapshot;
    List<RowData> expectedRows = Lists.newArrayList();
    JobID jobId = new JobID();
    try (OneInputStreamOperatorTestHarness<WriteResult, CommitResult> harness = createStreamSink(jobId)) {
      harness.setup();
      harness.open();

      assertSnapshotSize(0);
      assertMaxCommittedCheckpointId(jobId, -1L);

      RowData row = SimpleDataUtil.createRowData(1, "hello");
      expectedRows.add(row);
      DataFile dataFile = writeDataFile("data-1", ImmutableList.of(row));
      harness.processElement(of(dataFile), ++timestamp);

      snapshot = harness.snapshot(++checkpointId, ++timestamp);
      SimpleDataUtil.assertTableRows(table, ImmutableList.of());
      assertMaxCommittedCheckpointId(jobId, -1L);
      assertFlinkManifests(1);
    }

    try (OneInputStreamOperatorTestHarness<WriteResult, CommitResult> harness = createStreamSink(jobId)) {
      harness.setup();
      harness.initializeState(snapshot);
      harness.open();

      // All flink manifests should be cleaned because it has committed the unfinished iceberg transaction.
      assertFlinkManifests(0);

      SimpleDataUtil.assertTableRows(table, expectedRows);
      assertMaxCommittedCheckpointId(jobId, checkpointId);

      harness.snapshot(++checkpointId, ++timestamp);
      // Did not write any new record, so it won't generate new manifest.
      assertFlinkManifests(0);

      harness.notifyOfCompletedCheckpoint(checkpointId);
      assertFlinkManifests(0);

      SimpleDataUtil.assertTableRows(table, expectedRows);
      assertSnapshotSize(2);
      assertMaxCommittedCheckpointId(jobId, checkpointId);

      RowData row = SimpleDataUtil.createRowData(2, "world");
      expectedRows.add(row);
      DataFile dataFile = writeDataFile("data-2", ImmutableList.of(row));
      harness.processElement(of(dataFile), ++timestamp);

      snapshot = harness.snapshot(++checkpointId, ++timestamp);
      assertFlinkManifests(1);
    }

    // Redeploying flink job from external checkpoint.
    JobID newJobId = new JobID();
    try (OneInputStreamOperatorTestHarness<WriteResult, CommitResult> harness = createStreamSink(newJobId)) {
      harness.setup();
      harness.initializeState(snapshot);
      harness.open();

      // All flink manifests should be cleaned because it has committed the unfinished iceberg transaction.
      assertFlinkManifests(0);

      assertMaxCommittedCheckpointId(newJobId, -1);
      assertMaxCommittedCheckpointId(jobId, checkpointId);
      SimpleDataUtil.assertTableRows(table, expectedRows);
      assertSnapshotSize(3);

      RowData row = SimpleDataUtil.createRowData(3, "foo");
      expectedRows.add(row);
      DataFile dataFile = writeDataFile("data-3", ImmutableList.of(row));
      harness.processElement(of(dataFile), ++timestamp);

      harness.snapshot(++checkpointId, ++timestamp);
      assertFlinkManifests(1);

      harness.notifyOfCompletedCheckpoint(checkpointId);
      assertFlinkManifests(0);

      SimpleDataUtil.assertTableRows(table, expectedRows);
      assertSnapshotSize(4);
      assertMaxCommittedCheckpointId(newJobId, checkpointId);
    }
  }

  @Test
  public void testStartAnotherJobToWriteSameTable() throws Exception {
    Assume.assumeTrue("Only support unpartitioned table.", !partitioned);

    long checkpointId = 0;
    long timestamp = 0;
    List<RowData> rows = Lists.newArrayList();
    List<RowData> tableRows = Lists.newArrayList();

    JobID oldJobId = new JobID();
    try (OneInputStreamOperatorTestHarness<WriteResult, CommitResult> harness = createStreamSink(oldJobId)) {
      harness.setup();
      harness.open();

      assertSnapshotSize(0);
      assertMaxCommittedCheckpointId(oldJobId, -1L);

      for (int i = 1; i <= 3; i++) {
        rows.add(SimpleDataUtil.createRowData(i, "hello" + i));
        tableRows.addAll(rows);

        DataFile dataFile = writeDataFile(String.format("data-%d", i), rows);
        harness.processElement(of(dataFile), ++timestamp);
        harness.snapshot(++checkpointId, ++timestamp);
        assertFlinkManifests(1);

        harness.notifyOfCompletedCheckpoint(checkpointId);
        assertFlinkManifests(0);

        SimpleDataUtil.assertTableRows(table, tableRows);
        assertSnapshotSize(i);
        assertMaxCommittedCheckpointId(oldJobId, checkpointId);
      }
    }

    // The new started job will start with checkpoint = 1 again.
    checkpointId = 0;
    timestamp = 0;
    JobID newJobId = new JobID();
    try (OneInputStreamOperatorTestHarness<WriteResult, CommitResult> harness = createStreamSink(newJobId)) {
      harness.setup();
      harness.open();

      assertSnapshotSize(3);
      assertMaxCommittedCheckpointId(oldJobId, 3);
      assertMaxCommittedCheckpointId(newJobId, -1);

      rows.add(SimpleDataUtil.createRowData(2, "world"));
      tableRows.addAll(rows);

      DataFile dataFile = writeDataFile("data-new-1", rows);
      harness.processElement(of(dataFile), ++timestamp);
      harness.snapshot(++checkpointId, ++timestamp);
      assertFlinkManifests(1);

      harness.notifyOfCompletedCheckpoint(checkpointId);
      assertFlinkManifests(0);
      SimpleDataUtil.assertTableRows(table, tableRows);
      assertSnapshotSize(4);
      assertMaxCommittedCheckpointId(newJobId, checkpointId);
    }
  }

  @Test
  public void testMultipleJobsWriteSameTable() throws Exception {
    Assume.assumeTrue("Only support unpartitioned table.", !partitioned);

    long timestamp = 0;
    List<RowData> tableRows = Lists.newArrayList();

    JobID[] jobs = new JobID[] {new JobID(), new JobID(), new JobID()};
    for (int i = 0; i < 20; i++) {
      int jobIndex = i % 3;
      int checkpointId = i / 3;
      JobID jobId = jobs[jobIndex];
      try (OneInputStreamOperatorTestHarness<WriteResult, CommitResult> harness = createStreamSink(jobId)) {
        harness.setup();
        harness.open();

        assertSnapshotSize(i);
        assertMaxCommittedCheckpointId(jobId, checkpointId == 0 ? -1 : checkpointId);

        List<RowData> rows = Lists.newArrayList(SimpleDataUtil.createRowData(i, "word-" + i));
        tableRows.addAll(rows);

        DataFile dataFile = writeDataFile(String.format("data-%d", i), rows);
        harness.processElement(of(dataFile), ++timestamp);
        harness.snapshot(checkpointId + 1, ++timestamp);
        assertFlinkManifests(1);

        harness.notifyOfCompletedCheckpoint(checkpointId + 1);
        assertFlinkManifests(0);
        SimpleDataUtil.assertTableRows(table, tableRows);
        assertSnapshotSize(i + 1);
        assertMaxCommittedCheckpointId(jobId, checkpointId + 1);
      }
    }
  }

  @Test
  public void testBoundedStream() throws Exception {
    Assume.assumeTrue("Only support unpartitioned table.", !partitioned);

    JobID jobId = new JobID();
    try (OneInputStreamOperatorTestHarness<WriteResult, CommitResult> harness = createStreamSink(jobId)) {
      harness.setup();
      harness.open();

      assertFlinkManifests(0);
      assertSnapshotSize(0);
      assertMaxCommittedCheckpointId(jobId, -1L);

      List<RowData> tableRows = Lists.newArrayList(SimpleDataUtil.createRowData(1, "word-1"));

      DataFile dataFile = writeDataFile("data-1", tableRows);
      harness.processElement(of(dataFile), 1);
      ((BoundedOneInput) harness.getOneInputOperator()).endInput();

      assertFlinkManifests(0);
      SimpleDataUtil.assertTableRows(table, tableRows);
      assertSnapshotSize(1);
      assertMaxCommittedCheckpointId(jobId, Long.MAX_VALUE);
    }
  }

  @Test
  public void testFlinkManifests() throws Exception {
    Assume.assumeTrue("Only support unpartitioned table.", !partitioned);

    long timestamp = 0;
    final long checkpoint = 10;

    JobID jobId = new JobID();
    try (OneInputStreamOperatorTestHarness<WriteResult, CommitResult> harness = createStreamSink(jobId)) {
      harness.setup();
      harness.open();

      assertMaxCommittedCheckpointId(jobId, -1L);

      RowData row1 = SimpleDataUtil.createRowData(1, "hello");
      DataFile dataFile1 = writeDataFile("data-1", ImmutableList.of(row1));

      harness.processElement(of(dataFile1), ++timestamp);
      assertMaxCommittedCheckpointId(jobId, -1L);

      // 1. snapshotState for checkpoint#1
      harness.snapshot(checkpoint, ++timestamp);
      List<Path> manifestPaths = assertFlinkManifests(1);
      Path manifestPath = manifestPaths.get(0);
      Assert.assertEquals("File name should have the expected pattern.",
          String.format("%s-%05d-%d-%d-%05d.avro", jobId, 0, 0, checkpoint, 1), manifestPath.getFileName().toString());

      // 2. Read the data files from manifests and assert.
      List<DataFile> dataFiles = FlinkManifestUtil.readDataFiles(createTestingManifestFile(manifestPath), table.io());
      Assert.assertEquals(1, dataFiles.size());
      TestHelpers.assertEquals(dataFile1, dataFiles.get(0));

      // 3. notifyCheckpointComplete for checkpoint#1
      harness.notifyOfCompletedCheckpoint(checkpoint);
      SimpleDataUtil.assertTableRows(table, ImmutableList.of(row1));
      assertMaxCommittedCheckpointId(jobId, checkpoint);
      assertFlinkManifests(0);
    }
  }

  @Test
  public void testDeleteFiles() throws Exception {
    Assume.assumeFalse("Only support equality-delete in format v2.", formatVersion < 2);
    Assume.assumeTrue("Only support unpartitioned table.", !partitioned);

    long timestamp = 0;
    long checkpoint = 10;

    JobID jobId = new JobID();
    FileAppenderFactory<RowData> appenderFactory = createDeletableAppenderFactory();

    try (OneInputStreamOperatorTestHarness<WriteResult, CommitResult> harness = createStreamSink(jobId)) {
      harness.setup();
      harness.open();

      assertMaxCommittedCheckpointId(jobId, -1L);

      RowData row1 = SimpleDataUtil.createInsert(1, "aaa");
      DataFile dataFile1 = writeDataFile("data-file-1", ImmutableList.of(row1));
      harness.processElement(of(dataFile1), ++timestamp);
      assertMaxCommittedCheckpointId(jobId, -1L);

      // 1. snapshotState for checkpoint#1
      harness.snapshot(checkpoint, ++timestamp);
      List<Path> manifestPaths = assertFlinkManifests(1);
      Path manifestPath = manifestPaths.get(0);
      Assert.assertEquals("File name should have the expected pattern.",
          String.format("%s-%05d-%d-%d-%05d.avro", jobId, 0, 0, checkpoint, 1), manifestPath.getFileName().toString());

      // 2. Read the data files from manifests and assert.
      List<DataFile> dataFiles = FlinkManifestUtil.readDataFiles(createTestingManifestFile(manifestPath), table.io());
      Assert.assertEquals(1, dataFiles.size());
      TestHelpers.assertEquals(dataFile1, dataFiles.get(0));

      // 3. notifyCheckpointComplete for checkpoint#1
      harness.notifyOfCompletedCheckpoint(checkpoint);
      SimpleDataUtil.assertTableRows(table, ImmutableList.of(row1));
      assertMaxCommittedCheckpointId(jobId, checkpoint);
      assertFlinkManifests(0);

      // 4. process both data files and delete files.
      RowData row2 = SimpleDataUtil.createInsert(2, "bbb");
      DataFile dataFile2 = writeDataFile("data-file-2", ImmutableList.of(row2));

      RowData delete1 = SimpleDataUtil.createDelete(1, "aaa");
      DeleteFile deleteFile1 = writeEqDeleteFile(appenderFactory, "delete-file-1", null, ImmutableList.of(delete1));
      harness.processElement(WriteResult.builder()
              .addDataFiles(dataFile2)
              .addDeleteFiles(deleteFile1)
              .build(),
          ++timestamp);
      assertMaxCommittedCheckpointId(jobId, checkpoint);

      // 5. snapshotState for checkpoint#2
      harness.snapshot(++checkpoint, ++timestamp);
      assertFlinkManifests(2);

      // 6. notifyCheckpointComplete for checkpoint#2
      harness.notifyOfCompletedCheckpoint(checkpoint);
      SimpleDataUtil.assertTableRows(table, ImmutableList.of(row2));
      assertMaxCommittedCheckpointId(jobId, checkpoint);
      assertFlinkManifests(0);
    }
  }

  @Test
<<<<<<< HEAD
  public void testValidateDataFileExist() throws Exception {
    Assume.assumeFalse("Only support equality-delete in format v2.", formatVersion < 2);
    long timestamp = 0;
    long checkpoint = 10;
    JobID jobId = new JobID();
    FileAppenderFactory<RowData> appenderFactory = createDeletableAppenderFactory();

    RowData insert1 = SimpleDataUtil.createInsert(1, "aaa");
    DataFile dataFile1 = writeDataFile("data-file-1", ImmutableList.of(insert1));

    try (OneInputStreamOperatorTestHarness<WriteResult, Void> harness = createStreamSink(jobId)) {
      harness.setup();
      harness.open();

      // Txn#1: insert the row <1, 'aaa'>
      harness.processElement(WriteResult.builder()
              .addDataFiles(dataFile1)
              .build(),
          ++timestamp);
      harness.snapshot(checkpoint, ++timestamp);
      harness.notifyOfCompletedCheckpoint(checkpoint);

      // Txn#2: Overwrite the committed data-file-1
      RowData insert2 = SimpleDataUtil.createInsert(2, "bbb");
      DataFile dataFile2 = writeDataFile("data-file-2", ImmutableList.of(insert2));
      new TestTableLoader(tablePath)
          .loadTable()
          .newOverwrite()
          .addFile(dataFile2)
          .deleteFile(dataFile1)
          .commit();
    }

    try (OneInputStreamOperatorTestHarness<WriteResult, Void> harness = createStreamSink(jobId)) {
      harness.setup();
      harness.open();

      // Txn#3: position-delete the <1, 'aaa'> (NOT committed).
      DeleteFile deleteFile1 = writePosDeleteFile(appenderFactory,
          "pos-delete-file-1",
          ImmutableList.of(Pair.of(dataFile1.path(), 0L)));
      harness.processElement(WriteResult.builder()
              .addDeleteFiles(deleteFile1)
              .addReferencedDataFiles(dataFile1.path())
              .build(),
          ++timestamp);
      harness.snapshot(++checkpoint, ++timestamp);

      // Txn#3: validate will be failure when committing.
      final long currentCheckpointId = checkpoint;
      AssertHelpers.assertThrows("Validation should be failure because of non-exist data files.",
          ValidationException.class, "Cannot commit, missing data files",
          () -> {
            harness.notifyOfCompletedCheckpoint(currentCheckpointId);
            return null;
          });
    }
  }

  @Test
  public void testValidateDataFileExistStartFromLastCommittedSnapshot() throws Exception {
    Assume.assumeFalse("Only support equality-delete in format v2.", formatVersion < 2);
    long timestamp = 0;
    long checkpoint = 10;
    JobID jobId = new JobID();
    FileAppenderFactory<RowData> appenderFactory = createDeletableAppenderFactory();

    // Txn#1: insert the row <1, 'aaa'> to data-file-1
    RowData insert1 = SimpleDataUtil.createInsert(1, "aaa");
    DataFile dataFile1 = writeDataFile("data-file-1", ImmutableList.of(insert1));
    new TestTableLoader(tablePath)
        .loadTable()
        .newAppend()
        .appendFile(dataFile1)
        .commit();

    // Txn#2: Overwrite the committed data-file-1 and insert row <1, 'bbb'> to data-file-2
    RowData insert2 = SimpleDataUtil.createInsert(2, "bbb");
    DataFile dataFile2 = writeDataFile("data-file-2", ImmutableList.of(insert2));
    new TestTableLoader(tablePath)
        .loadTable()
        .newOverwrite()
        .addFile(dataFile2)
        .deleteFile(dataFile1)
        .commit();

    try (OneInputStreamOperatorTestHarness<WriteResult, Void> harness = createStreamSink(jobId)) {
      harness.setup();
      harness.open();

      // Txn#3: construct should not exist pos-delete-file to delete the not exist row <1, 'aaa'> (only for test).
      DeleteFile shouldNotExistDeleteFile = writePosDeleteFile(appenderFactory,
          "pos-delete-file-x",
          ImmutableList.of(Pair.of(dataFile1.path(), 0L)));
      harness.processElement(WriteResult.builder()
              .addDeleteFiles(shouldNotExistDeleteFile)
              .addReferencedDataFiles(dataFile1.path())
              .build(),
          ++timestamp);
      harness.snapshot(++checkpoint, ++timestamp);

      // First commit will travel all snapshot history to ensure referenced data files are exist.
      // And validate will be failure when committing.
      final long currentCheckpointId = checkpoint;
      AssertHelpers.assertThrows("Validation should be failure because of non-exist data files.",
          ValidationException.class, "Cannot commit, missing data files",
          () -> {
            harness.notifyOfCompletedCheckpoint(currentCheckpointId);
            return null;
          });
    }

    try (OneInputStreamOperatorTestHarness<WriteResult, Void> harness = createStreamSink(jobId)) {
      harness.setup();
      harness.open();

      // Txn#3: delete row <2, 'bbb'> and insert the row <3, 'ccc'> to data-file-3
      RowData insert3 = SimpleDataUtil.createInsert(3, "ccc");
      DataFile dataFile3 = writeDataFile("data-file-3", ImmutableList.of(insert3));
      DeleteFile deleteFile1 = writePosDeleteFile(appenderFactory,
          "pos-delete-file-1",
          ImmutableList.of(Pair.of(dataFile2.path(), 0L)));
      harness.processElement(WriteResult.builder()
              .addDataFiles(dataFile3)
              .addDeleteFiles(deleteFile1)
              .addReferencedDataFiles(dataFile2.path())
              .build(),
          ++timestamp);
      harness.snapshot(checkpoint, ++timestamp);
      harness.notifyOfCompletedCheckpoint(checkpoint);

      // Txn#4: construct should not exist pos-delete-file to delete the not exist row <1, 'aaa'> (only for test).
      DeleteFile shouldNotExistDeleteFile = writePosDeleteFile(appenderFactory,
          "pos-delete-file-x",
          ImmutableList.of(Pair.of(dataFile1.path(), 0L)));
      harness.processElement(WriteResult.builder()
              .addDeleteFiles(shouldNotExistDeleteFile)
              .addReferencedDataFiles(dataFile1.path())
              .build(),
          ++timestamp);
      harness.snapshot(++checkpoint, ++timestamp);
      // Commit will travel snapshot history from last succeed commit snapshotId(here is snapshot#3).
      // And this commit will success even't dataFile1 not exist.
      harness.notifyOfCompletedCheckpoint(checkpoint);

      SimpleDataUtil.assertTableRows(table, ImmutableList.of(insert3));
      assertMaxCommittedCheckpointId(jobId, checkpoint);
      assertFlinkManifests(0);
      Assert.assertEquals("Should have committed 4 txn.", 4, ImmutableList.copyOf(table.snapshots()).size());
    }
  }

  @Test
=======
>>>>>>> d8a7f693
  public void testCommitTwoCheckpointsInSingleTxn() throws Exception {
    Assume.assumeFalse("Only support equality-delete in format v2.", formatVersion < 2);
    Assume.assumeTrue("Only support unpartitioned table.", !partitioned);

    long timestamp = 0;
    long checkpoint = 10;

    JobID jobId = new JobID();
    FileAppenderFactory<RowData> appenderFactory = createDeletableAppenderFactory();

    try (OneInputStreamOperatorTestHarness<WriteResult, CommitResult> harness = createStreamSink(jobId)) {
      harness.setup();
      harness.open();

      assertMaxCommittedCheckpointId(jobId, -1L);

      RowData insert1 = SimpleDataUtil.createInsert(1, "aaa");
      RowData insert2 = SimpleDataUtil.createInsert(2, "bbb");
      RowData delete3 = SimpleDataUtil.createDelete(3, "ccc");
      DataFile dataFile1 = writeDataFile("data-file-1", ImmutableList.of(insert1, insert2));
      DeleteFile deleteFile1 = writeEqDeleteFile(appenderFactory, "delete-file-1", null, ImmutableList.of(delete3));
      harness.processElement(WriteResult.builder()
              .addDataFiles(dataFile1)
              .addDeleteFiles(deleteFile1)
              .build(),
          ++timestamp);

      // The 1th snapshotState.
      harness.snapshot(checkpoint, ++timestamp);

      RowData insert4 = SimpleDataUtil.createInsert(4, "ddd");
      RowData delete2 = SimpleDataUtil.createDelete(2, "bbb");
      DataFile dataFile2 = writeDataFile("data-file-2", ImmutableList.of(insert4));
      DeleteFile deleteFile2 = writeEqDeleteFile(appenderFactory, "delete-file-2", null, ImmutableList.of(delete2));
      harness.processElement(WriteResult.builder()
              .addDataFiles(dataFile2)
              .addDeleteFiles(deleteFile2)
              .build(),
          ++timestamp);

      // The 2nd snapshotState.
      harness.snapshot(++checkpoint, ++timestamp);

      // Notify the 2nd snapshot to complete.
      harness.notifyOfCompletedCheckpoint(checkpoint);
      SimpleDataUtil.assertTableRows(table, ImmutableList.of(insert1, insert4));
      assertMaxCommittedCheckpointId(jobId, checkpoint);
      assertFlinkManifests(0);
      Assert.assertEquals("Should have committed 2 txn.", 2, ImmutableList.copyOf(table.snapshots()).size());
    }
  }

  @Test
  public void testEmitCommitResultForUnpartitioned() throws Exception {
    Assume.assumeTrue("Only support unpartitioned table.", !partitioned);

    long timestamp = 0;
    long checkpoint = 10;

    JobID jobId = new JobID();
    FileAppenderFactory<RowData> appenderFactory = createDeletableAppenderFactory();

    try (OneInputStreamOperatorTestHarness<WriteResult, CommitResult> harness = createStreamSink(jobId)) {
      harness.setup();
      harness.open();

      assertMaxCommittedCheckpointId(jobId, -1L);

      // construct write results
      DataFile dataFile = writeDataFile(appenderFactory, "data-file", null, ImmutableList.of(
          SimpleDataUtil.createRowData(1, "aaa"),
          SimpleDataUtil.createRowData(2, "bbb"),
          SimpleDataUtil.createRowData(3, "ccc")
      ));
      DeleteFile deleteFile = writePosDeleteFile(appenderFactory, "pos-delete", null, ImmutableList.of(
          Pair.of(dataFile.path(), 0L),
          Pair.of(dataFile.path(), 2L)
      ));

      WriteResult writeResult = formatVersion < 2 ? WriteResult.builder().addDataFiles(dataFile).build() :
          WriteResult.builder()
              .addDataFiles(dataFile)
              .addDeleteFiles(deleteFile)
              .addReferencedDataFiles(dataFile.path())
              .build();

      // construct expect result
      List<RowData> expected = formatVersion < 2 ? ImmutableList.of(
          SimpleDataUtil.createRowData(1, "aaa"),
          SimpleDataUtil.createRowData(2, "bbb"),
          SimpleDataUtil.createRowData(3, "ccc")
      ) : ImmutableList.of(SimpleDataUtil.createRowData(2, "bbb"));

      // 0. process all write result
      harness.processElement(writeResult, ++timestamp);
      assertMaxCommittedCheckpointId(jobId, -1L);

      // 1. snapshotState for checkpoint#1
      harness.snapshot(checkpoint, ++timestamp);
      assertFlinkManifests(formatVersion < 2 ? 1 : 2);

      // 2. notifyCheckpointComplete for checkpoint
      harness.notifyOfCompletedCheckpoint(checkpoint);
      SimpleDataUtil.assertTableRows(table, expected);
      assertMaxCommittedCheckpointId(jobId, checkpoint);
      assertFlinkManifests(0);

      // 3. emit commit results
      List<CommitResult> commitResults = harness.extractOutputValues();

      long snapshotId = table.currentSnapshot().snapshotId();
      long seqNum = table.currentSnapshot().sequenceNumber();
      int specId = table.spec().specId();

      Assert.assertEquals(1, commitResults.size());
      CommitResult commitResult = commitResults.get(0);
      Assert.assertEquals(snapshotId, commitResult.snapshotId());
      Assert.assertEquals(seqNum, commitResult.sequenceNumber());
      Assert.assertEquals(specId, commitResult.specId());
      Assert.assertEquals(0, commitResult.partition().size());

      Assert.assertEquals(
          Arrays.stream(writeResult.dataFiles()).map(ContentFile::path).collect(Collectors.toSet()),
          Arrays.stream(commitResult.writeResult().dataFiles()).map(ContentFile::path).collect(Collectors.toSet())
      );
      Assert.assertEquals(
          Arrays.stream(writeResult.deleteFiles()).map(ContentFile::path).collect(Collectors.toSet()),
          Arrays.stream(commitResult.writeResult().deleteFiles()).map(ContentFile::path).collect(Collectors.toSet())
      );
      Assert.assertEquals(
          Arrays.stream(writeResult.referencedDataFiles()).collect(Collectors.toSet()),
          Arrays.stream(commitResult.writeResult().referencedDataFiles()).collect(Collectors.toSet())
      );
    }
  }

  @Test
  public void testEmitCommitResultForPartitioned() throws Exception {
    Assume.assumeTrue("Only support partitioned table.", partitioned);

    long timestamp = 0;
    long checkpoint = 10;

    JobID jobId = new JobID();
    FileAppenderFactory<RowData> appenderFactory = createDeletableAppenderFactory();

    List<String> partitionKeys = Lists.newArrayList("aaa", "bbb");

    try (OneInputStreamOperatorTestHarness<WriteResult, CommitResult> harness = createStreamSink(jobId)) {
      harness.setup();
      harness.open();

      assertMaxCommittedCheckpointId(jobId, -1L);

      // construct write results
      List<WriteResult> writeResults = Lists.newArrayList();
      StructLike partitionA = SimpleDataUtil.createPartition(null, partitionKeys.get(0));
      DataFile dataFileA = writeDataFile(appenderFactory, "data-file-A", partitionA, ImmutableList.of(
          SimpleDataUtil.createRowData(1, partitionKeys.get(0)),
          SimpleDataUtil.createRowData(2, partitionKeys.get(0)),
          SimpleDataUtil.createRowData(3, partitionKeys.get(0))
      ));
      DeleteFile deleteFileA = writePosDeleteFile(appenderFactory, "pos-delete-A", partitionA, ImmutableList.of(
          Pair.of(dataFileA.path(), 1L),
          Pair.of(dataFileA.path(), 2L)
      ));

      WriteResult writeResultA = formatVersion < 2 ? WriteResult.builder().addDataFiles(dataFileA).build() :
          WriteResult.builder()
              .addDataFiles(dataFileA)
              .addDeleteFiles(deleteFileA)
              .addReferencedDataFiles(dataFileA.path())
              .build();
      writeResults.add(writeResultA);

      StructLike partitionB = SimpleDataUtil.createPartition(null, partitionKeys.get(1));
      DataFile dataFileB = writeDataFile(appenderFactory, "data-file-B", partitionB, ImmutableList.of(
          SimpleDataUtil.createRowData(1, partitionKeys.get(1)),
          SimpleDataUtil.createRowData(2, partitionKeys.get(1)),
          SimpleDataUtil.createRowData(3, partitionKeys.get(1))
      ));
      DeleteFile deleteFileB = writePosDeleteFile(appenderFactory, "pos-delete-B", partitionB, ImmutableList.of(
          Pair.of(dataFileB.path(), 0L),
          Pair.of(dataFileB.path(), 1L)
      ));

      WriteResult writeResultB = formatVersion < 2 ? WriteResult.builder().addDataFiles(dataFileB).build() :
          WriteResult.builder()
              .addDataFiles(dataFileB)
              .addDeleteFiles(deleteFileB)
              .addReferencedDataFiles(dataFileB.path())
              .build();
      writeResults.add(writeResultB);

      // construct expect result
      List<RowData> expected = formatVersion < 2 ? ImmutableList.of(
          SimpleDataUtil.createRowData(1, partitionKeys.get(0)),
          SimpleDataUtil.createRowData(2, partitionKeys.get(0)),
          SimpleDataUtil.createRowData(3, partitionKeys.get(0)),
          SimpleDataUtil.createRowData(1, partitionKeys.get(1)),
          SimpleDataUtil.createRowData(2, partitionKeys.get(1)),
          SimpleDataUtil.createRowData(3, partitionKeys.get(1))
      ) : ImmutableList.of(
          SimpleDataUtil.createRowData(1, partitionKeys.get(0)),
          SimpleDataUtil.createRowData(3, partitionKeys.get(1))
      );

      // 0. process all write result
      for (WriteResult writeResult : writeResults) {
        harness.processElement(writeResult, ++timestamp);
      }
      assertMaxCommittedCheckpointId(jobId, -1L);

      // 1. snapshotState for checkpoint#1
      harness.snapshot(checkpoint, ++timestamp);
      assertFlinkManifests(formatVersion < 2 ? 1 : 2);

      // 2. notifyCheckpointComplete for checkpoint
      harness.notifyOfCompletedCheckpoint(checkpoint);
      SimpleDataUtil.assertTableRows(table, expected);
      assertMaxCommittedCheckpointId(jobId, checkpoint);
      assertFlinkManifests(0);

      // 3. emit commit results
      List<CommitResult> commitResults = harness.extractOutputValues();
      Assert.assertEquals(2, commitResults.size());
      commitResults.sort(Comparator.comparing(o -> o.partition().get(0, String.class)));

      long snapshotId = table.currentSnapshot().snapshotId();
      long seqNum = table.currentSnapshot().sequenceNumber();
      int specId = table.spec().specId();
      for (int i = 0; i < commitResults.size(); i++) {
        CommitResult commitResult = commitResults.get(i);
        Assert.assertEquals(snapshotId, commitResult.snapshotId());
        Assert.assertEquals(seqNum, commitResult.sequenceNumber());
        Assert.assertEquals(specId, commitResult.specId());
        Assert.assertEquals(1, commitResult.partition().size());
        Assert.assertEquals(partitionKeys.get(i), commitResult.partition().get(0, String.class));

        WriteResult writeResult = writeResults.get(i);
        Assert.assertEquals(
            Arrays.stream(writeResult.dataFiles()).map(ContentFile::path).collect(Collectors.toSet()),
            Arrays.stream(commitResult.writeResult().dataFiles()).map(ContentFile::path).collect(Collectors.toSet())
        );
        Assert.assertEquals(
            Arrays.stream(writeResult.deleteFiles()).map(ContentFile::path).collect(Collectors.toSet()),
            Arrays.stream(commitResult.writeResult().deleteFiles()).map(ContentFile::path).collect(Collectors.toSet())
        );
        Assert.assertEquals(
            Arrays.stream(writeResult.referencedDataFiles()).collect(Collectors.toSet()),
            Arrays.stream(commitResult.writeResult().referencedDataFiles()).collect(Collectors.toSet())
        );
      }
    }
  }

  private DataFile writeDataFile(FileAppenderFactory<RowData> appenderFactory,
                                 String filename,
                                 StructLike partition,
                                 List<RowData> rows) throws IOException {
    return SimpleDataUtil
        .writeDataFile(table, FileFormat.PARQUET, tablePath, filename, appenderFactory, partition, rows);
  }

  private DeleteFile writeEqDeleteFile(FileAppenderFactory<RowData> appenderFactory,
                                       String filename,
                                       StructLike partition,
                                       List<RowData> deletes) throws IOException {
    return SimpleDataUtil
        .writeEqDeleteFile(table, FileFormat.PARQUET, tablePath, filename, appenderFactory, partition, deletes);
  }

  private DeleteFile writePosDeleteFile(FileAppenderFactory<RowData> appenderFactory,
                                        String filename,
                                        StructLike partition,
                                        List<Pair<CharSequence, Long>> positions) throws IOException {
    return SimpleDataUtil
        .writePosDeleteFile(table, FileFormat.PARQUET, tablePath, filename, appenderFactory, partition, positions);
  }

  private FileAppenderFactory<RowData> createDeletableAppenderFactory() {
    int[] equalityFieldIds = new int[] {
        table.schema().findField("id").fieldId(),
        table.schema().findField("data").fieldId()
    };
    return new FlinkAppenderFactory(table.schema(),
        FlinkSchemaUtil.convert(table.schema()), table.properties(), table.spec(), equalityFieldIds,
        table.schema(), null);
  }

  private ManifestFile createTestingManifestFile(Path manifestPath) {
    return new GenericManifestFile(manifestPath.toAbsolutePath().toString(), manifestPath.toFile().length(), 0,
        ManifestContent.DATA, 0, 0, 0L, 0, 0, 0, 0, 0, 0, null, null);
  }

  private List<Path> assertFlinkManifests(int expectedCount) throws IOException {
    List<Path> manifests = Files.list(flinkManifestFolder.toPath())
        .filter(p -> !p.toString().endsWith(".crc"))
        .collect(Collectors.toList());
    Assert.assertEquals(String.format("Expected %s flink manifests, but the list is: %s", expectedCount, manifests),
        expectedCount, manifests.size());
    return manifests;
  }

  private DataFile writeDataFile(String filename, List<RowData> rows) throws IOException {
    return SimpleDataUtil.writeFile(table.schema(), table.spec(), CONF, tablePath, format.addExtension(filename), rows);
  }

  private void assertMaxCommittedCheckpointId(JobID jobID, long expectedId) {
    table.refresh();
    long actualId = IcebergFilesCommitter.getMaxCommittedCheckpointId(table, jobID.toString());
    Assert.assertEquals(expectedId, actualId);
  }

  private void assertSnapshotSize(int expectedSnapshotSize) {
    table.refresh();
    Assert.assertEquals(expectedSnapshotSize, Lists.newArrayList(table.snapshots()).size());
  }

  private OneInputStreamOperatorTestHarness<WriteResult, CommitResult> createStreamSink(JobID jobID)
      throws Exception {
    TestOperatorFactory factory = TestOperatorFactory.of(tablePath);
    return new OneInputStreamOperatorTestHarness<>(factory, createEnvironment(jobID));
  }

  private static MockEnvironment createEnvironment(JobID jobID) {
    return new MockEnvironmentBuilder()
        .setTaskName("test task")
        .setManagedMemorySize(32 * 1024)
        .setInputSplitProvider(new MockInputSplitProvider())
        .setBufferSize(256)
        .setTaskConfiguration(new org.apache.flink.configuration.Configuration())
        .setExecutionConfig(new ExecutionConfig())
        .setMaxParallelism(16)
        .setJobID(jobID)
        .build();
  }

  private static class TestOperatorFactory extends AbstractStreamOperatorFactory<CommitResult>
      implements OneInputStreamOperatorFactory<WriteResult, CommitResult> {
    private final String tablePath;

    private TestOperatorFactory(String tablePath) {
      this.tablePath = tablePath;
    }

    private static TestOperatorFactory of(String tablePath) {
      return new TestOperatorFactory(tablePath);
    }

    @Override
    @SuppressWarnings("unchecked")
    public <T extends StreamOperator<CommitResult>> T createStreamOperator(
        StreamOperatorParameters<CommitResult> param) {
      IcebergFilesCommitter committer = new IcebergFilesCommitter(new TestTableLoader(tablePath), false);
      committer.setup(param.getContainingTask(), param.getStreamConfig(), param.getOutput());
      return (T) committer;
    }

    @Override
    public Class<? extends StreamOperator> getStreamOperatorClass(ClassLoader classLoader) {
      return IcebergFilesCommitter.class;
    }
  }
}<|MERGE_RESOLUTION|>--- conflicted
+++ resolved
@@ -714,162 +714,6 @@
   }
 
   @Test
-<<<<<<< HEAD
-  public void testValidateDataFileExist() throws Exception {
-    Assume.assumeFalse("Only support equality-delete in format v2.", formatVersion < 2);
-    long timestamp = 0;
-    long checkpoint = 10;
-    JobID jobId = new JobID();
-    FileAppenderFactory<RowData> appenderFactory = createDeletableAppenderFactory();
-
-    RowData insert1 = SimpleDataUtil.createInsert(1, "aaa");
-    DataFile dataFile1 = writeDataFile("data-file-1", ImmutableList.of(insert1));
-
-    try (OneInputStreamOperatorTestHarness<WriteResult, Void> harness = createStreamSink(jobId)) {
-      harness.setup();
-      harness.open();
-
-      // Txn#1: insert the row <1, 'aaa'>
-      harness.processElement(WriteResult.builder()
-              .addDataFiles(dataFile1)
-              .build(),
-          ++timestamp);
-      harness.snapshot(checkpoint, ++timestamp);
-      harness.notifyOfCompletedCheckpoint(checkpoint);
-
-      // Txn#2: Overwrite the committed data-file-1
-      RowData insert2 = SimpleDataUtil.createInsert(2, "bbb");
-      DataFile dataFile2 = writeDataFile("data-file-2", ImmutableList.of(insert2));
-      new TestTableLoader(tablePath)
-          .loadTable()
-          .newOverwrite()
-          .addFile(dataFile2)
-          .deleteFile(dataFile1)
-          .commit();
-    }
-
-    try (OneInputStreamOperatorTestHarness<WriteResult, Void> harness = createStreamSink(jobId)) {
-      harness.setup();
-      harness.open();
-
-      // Txn#3: position-delete the <1, 'aaa'> (NOT committed).
-      DeleteFile deleteFile1 = writePosDeleteFile(appenderFactory,
-          "pos-delete-file-1",
-          ImmutableList.of(Pair.of(dataFile1.path(), 0L)));
-      harness.processElement(WriteResult.builder()
-              .addDeleteFiles(deleteFile1)
-              .addReferencedDataFiles(dataFile1.path())
-              .build(),
-          ++timestamp);
-      harness.snapshot(++checkpoint, ++timestamp);
-
-      // Txn#3: validate will be failure when committing.
-      final long currentCheckpointId = checkpoint;
-      AssertHelpers.assertThrows("Validation should be failure because of non-exist data files.",
-          ValidationException.class, "Cannot commit, missing data files",
-          () -> {
-            harness.notifyOfCompletedCheckpoint(currentCheckpointId);
-            return null;
-          });
-    }
-  }
-
-  @Test
-  public void testValidateDataFileExistStartFromLastCommittedSnapshot() throws Exception {
-    Assume.assumeFalse("Only support equality-delete in format v2.", formatVersion < 2);
-    long timestamp = 0;
-    long checkpoint = 10;
-    JobID jobId = new JobID();
-    FileAppenderFactory<RowData> appenderFactory = createDeletableAppenderFactory();
-
-    // Txn#1: insert the row <1, 'aaa'> to data-file-1
-    RowData insert1 = SimpleDataUtil.createInsert(1, "aaa");
-    DataFile dataFile1 = writeDataFile("data-file-1", ImmutableList.of(insert1));
-    new TestTableLoader(tablePath)
-        .loadTable()
-        .newAppend()
-        .appendFile(dataFile1)
-        .commit();
-
-    // Txn#2: Overwrite the committed data-file-1 and insert row <1, 'bbb'> to data-file-2
-    RowData insert2 = SimpleDataUtil.createInsert(2, "bbb");
-    DataFile dataFile2 = writeDataFile("data-file-2", ImmutableList.of(insert2));
-    new TestTableLoader(tablePath)
-        .loadTable()
-        .newOverwrite()
-        .addFile(dataFile2)
-        .deleteFile(dataFile1)
-        .commit();
-
-    try (OneInputStreamOperatorTestHarness<WriteResult, Void> harness = createStreamSink(jobId)) {
-      harness.setup();
-      harness.open();
-
-      // Txn#3: construct should not exist pos-delete-file to delete the not exist row <1, 'aaa'> (only for test).
-      DeleteFile shouldNotExistDeleteFile = writePosDeleteFile(appenderFactory,
-          "pos-delete-file-x",
-          ImmutableList.of(Pair.of(dataFile1.path(), 0L)));
-      harness.processElement(WriteResult.builder()
-              .addDeleteFiles(shouldNotExistDeleteFile)
-              .addReferencedDataFiles(dataFile1.path())
-              .build(),
-          ++timestamp);
-      harness.snapshot(++checkpoint, ++timestamp);
-
-      // First commit will travel all snapshot history to ensure referenced data files are exist.
-      // And validate will be failure when committing.
-      final long currentCheckpointId = checkpoint;
-      AssertHelpers.assertThrows("Validation should be failure because of non-exist data files.",
-          ValidationException.class, "Cannot commit, missing data files",
-          () -> {
-            harness.notifyOfCompletedCheckpoint(currentCheckpointId);
-            return null;
-          });
-    }
-
-    try (OneInputStreamOperatorTestHarness<WriteResult, Void> harness = createStreamSink(jobId)) {
-      harness.setup();
-      harness.open();
-
-      // Txn#3: delete row <2, 'bbb'> and insert the row <3, 'ccc'> to data-file-3
-      RowData insert3 = SimpleDataUtil.createInsert(3, "ccc");
-      DataFile dataFile3 = writeDataFile("data-file-3", ImmutableList.of(insert3));
-      DeleteFile deleteFile1 = writePosDeleteFile(appenderFactory,
-          "pos-delete-file-1",
-          ImmutableList.of(Pair.of(dataFile2.path(), 0L)));
-      harness.processElement(WriteResult.builder()
-              .addDataFiles(dataFile3)
-              .addDeleteFiles(deleteFile1)
-              .addReferencedDataFiles(dataFile2.path())
-              .build(),
-          ++timestamp);
-      harness.snapshot(checkpoint, ++timestamp);
-      harness.notifyOfCompletedCheckpoint(checkpoint);
-
-      // Txn#4: construct should not exist pos-delete-file to delete the not exist row <1, 'aaa'> (only for test).
-      DeleteFile shouldNotExistDeleteFile = writePosDeleteFile(appenderFactory,
-          "pos-delete-file-x",
-          ImmutableList.of(Pair.of(dataFile1.path(), 0L)));
-      harness.processElement(WriteResult.builder()
-              .addDeleteFiles(shouldNotExistDeleteFile)
-              .addReferencedDataFiles(dataFile1.path())
-              .build(),
-          ++timestamp);
-      harness.snapshot(++checkpoint, ++timestamp);
-      // Commit will travel snapshot history from last succeed commit snapshotId(here is snapshot#3).
-      // And this commit will success even't dataFile1 not exist.
-      harness.notifyOfCompletedCheckpoint(checkpoint);
-
-      SimpleDataUtil.assertTableRows(table, ImmutableList.of(insert3));
-      assertMaxCommittedCheckpointId(jobId, checkpoint);
-      assertFlinkManifests(0);
-      Assert.assertEquals("Should have committed 4 txn.", 4, ImmutableList.copyOf(table.snapshots()).size());
-    }
-  }
-
-  @Test
-=======
->>>>>>> d8a7f693
   public void testCommitTwoCheckpointsInSingleTxn() throws Exception {
     Assume.assumeFalse("Only support equality-delete in format v2.", formatVersion < 2);
     Assume.assumeTrue("Only support unpartitioned table.", !partitioned);
