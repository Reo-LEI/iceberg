/*
 * Licensed to the Apache Software Foundation (ASF) under one
 * or more contributor license agreements.  See the NOTICE file
 * distributed with this work for additional information
 * regarding copyright ownership.  The ASF licenses this file
 * to you under the Apache License, Version 2.0 (the
 * "License"); you may not use this file except in compliance
 * with the License.  You may obtain a copy of the License at
 *
 *   http://www.apache.org/licenses/LICENSE-2.0
 *
 * Unless required by applicable law or agreed to in writing,
 * software distributed under the License is distributed on an
 * "AS IS" BASIS, WITHOUT WARRANTIES OR CONDITIONS OF ANY
 * KIND, either express or implied.  See the License for the
 * specific language governing permissions and limitations
 * under the License.
 */

package org.apache.iceberg.flink.sink;

import java.io.File;
import java.io.IOException;
import java.util.List;
import java.util.Locale;
import java.util.Map;
import org.apache.flink.api.common.typeinfo.TypeInformation;
import org.apache.flink.api.java.functions.KeySelector;
import org.apache.flink.api.java.typeutils.RowTypeInfo;
import org.apache.flink.streaming.api.datastream.DataStream;
import org.apache.flink.streaming.api.environment.StreamExecutionEnvironment;
import org.apache.flink.types.Row;
import org.apache.flink.types.RowKind;
import org.apache.iceberg.AssertHelpers;
import org.apache.iceberg.FileFormat;
import org.apache.iceberg.PartitionSpec;
import org.apache.iceberg.Snapshot;
import org.apache.iceberg.Table;
import org.apache.iceberg.TableProperties;
import org.apache.iceberg.TableTestBase;
import org.apache.iceberg.data.IcebergGenerics;
import org.apache.iceberg.data.Record;
import org.apache.iceberg.flink.SimpleDataUtil;
import org.apache.iceberg.flink.TestTableLoader;
import org.apache.iceberg.flink.source.BoundedTestSource;
import org.apache.iceberg.io.CloseableIterable;
import org.apache.iceberg.relocated.com.google.common.collect.ImmutableList;
import org.apache.iceberg.relocated.com.google.common.collect.ImmutableMap;
import org.apache.iceberg.relocated.com.google.common.collect.Lists;
import org.apache.iceberg.util.StructLikeSet;
import org.junit.Assert;
import org.junit.Before;
import org.junit.Test;
import org.junit.runner.RunWith;
import org.junit.runners.Parameterized;

@RunWith(Parameterized.class)
public class TestFlinkIcebergSinkV2 extends TableTestBase {
  private static final int FORMAT_V2 = 2;
  private static final TypeInformation<Row> ROW_TYPE_INFO =
      new RowTypeInfo(SimpleDataUtil.FLINK_SCHEMA.getFieldTypes());

  private static final Map<String, RowKind> ROW_KIND_MAP = ImmutableMap.of(
      "+I", RowKind.INSERT,
      "-D", RowKind.DELETE,
      "-U", RowKind.UPDATE_BEFORE,
      "+U", RowKind.UPDATE_AFTER);

  private static final int ROW_ID_POS = 0;
  private static final int ROW_DATA_POS = 1;

  private final FileFormat format;
  private final int parallelism;
  private final boolean partitioned;
  private final String distributionMode;

  private StreamExecutionEnvironment env;
  private TestTableLoader tableLoader;

  @Parameterized.Parameters(name = "FileFormat = {0}, Parallelism = {1}, Partitioned={2}, Distribution={3}")
  public static Object[][] parameters() {
    return new Object[][] {
        new Object[] {"avro", 1, true, TableProperties.WRITE_DISTRIBUTION_MODE_NONE},
        new Object[] {"avro", 1, false, TableProperties.WRITE_DISTRIBUTION_MODE_NONE},
        new Object[] {"avro", 4, true, TableProperties.WRITE_DISTRIBUTION_MODE_NONE},
        new Object[] {"avro", 4, false, TableProperties.WRITE_DISTRIBUTION_MODE_NONE},
        new Object[] {"orc", 1, true, TableProperties.WRITE_DISTRIBUTION_MODE_NONE},
        new Object[] {"orc", 1, false, TableProperties.WRITE_DISTRIBUTION_MODE_NONE},
        new Object[] {"orc", 4, true, TableProperties.WRITE_DISTRIBUTION_MODE_NONE},
        new Object[] {"orc", 4, false, TableProperties.WRITE_DISTRIBUTION_MODE_NONE},
        new Object[] {"parquet", 1, true, TableProperties.WRITE_DISTRIBUTION_MODE_NONE},
        new Object[] {"parquet", 1, false, TableProperties.WRITE_DISTRIBUTION_MODE_NONE},
        new Object[] {"parquet", 4, true, TableProperties.WRITE_DISTRIBUTION_MODE_NONE},
        new Object[] {"parquet", 4, false, TableProperties.WRITE_DISTRIBUTION_MODE_NONE},
<<<<<<< HEAD
=======

>>>>>>> 709e0d35
        new Object[] {"avro", 1, true, TableProperties.WRITE_DISTRIBUTION_MODE_HASH},
        new Object[] {"avro", 1, false, TableProperties.WRITE_DISTRIBUTION_MODE_HASH},
        new Object[] {"avro", 4, true, TableProperties.WRITE_DISTRIBUTION_MODE_HASH},
        new Object[] {"avro", 4, false, TableProperties.WRITE_DISTRIBUTION_MODE_HASH},
        new Object[] {"orc", 1, true, TableProperties.WRITE_DISTRIBUTION_MODE_HASH},
        new Object[] {"orc", 1, false, TableProperties.WRITE_DISTRIBUTION_MODE_HASH},
        new Object[] {"orc", 4, true, TableProperties.WRITE_DISTRIBUTION_MODE_HASH},
        new Object[] {"orc", 4, false, TableProperties.WRITE_DISTRIBUTION_MODE_HASH},
        new Object[] {"parquet", 1, true, TableProperties.WRITE_DISTRIBUTION_MODE_HASH},
        new Object[] {"parquet", 1, false, TableProperties.WRITE_DISTRIBUTION_MODE_HASH},
        new Object[] {"parquet", 4, true, TableProperties.WRITE_DISTRIBUTION_MODE_HASH},
        new Object[] {"parquet", 4, false, TableProperties.WRITE_DISTRIBUTION_MODE_HASH},
<<<<<<< HEAD
=======

>>>>>>> 709e0d35
        new Object[] {"avro", 1, true, TableProperties.WRITE_DISTRIBUTION_MODE_RANGE},
        new Object[] {"avro", 1, false, TableProperties.WRITE_DISTRIBUTION_MODE_RANGE},
        new Object[] {"avro", 4, true, TableProperties.WRITE_DISTRIBUTION_MODE_RANGE},
        new Object[] {"avro", 4, false, TableProperties.WRITE_DISTRIBUTION_MODE_RANGE},
        new Object[] {"orc", 1, true, TableProperties.WRITE_DISTRIBUTION_MODE_RANGE},
        new Object[] {"orc", 1, false, TableProperties.WRITE_DISTRIBUTION_MODE_RANGE},
        new Object[] {"orc", 4, true, TableProperties.WRITE_DISTRIBUTION_MODE_RANGE},
        new Object[] {"orc", 4, false, TableProperties.WRITE_DISTRIBUTION_MODE_RANGE},
        new Object[] {"parquet", 1, true, TableProperties.WRITE_DISTRIBUTION_MODE_RANGE},
        new Object[] {"parquet", 1, false, TableProperties.WRITE_DISTRIBUTION_MODE_RANGE},
        new Object[] {"parquet", 4, true, TableProperties.WRITE_DISTRIBUTION_MODE_RANGE},
        new Object[] {"parquet", 4, false, TableProperties.WRITE_DISTRIBUTION_MODE_RANGE}
    };
  }

  public TestFlinkIcebergSinkV2(String format, int parallelism, boolean partitioned, String distributionMode) {
    super(FORMAT_V2);
    this.format = FileFormat.valueOf(format.toUpperCase(Locale.ENGLISH));
    this.parallelism = parallelism;
    this.partitioned = partitioned;
    this.distributionMode = distributionMode;
  }

  @Before
  public void setupTable() throws IOException {
    this.tableDir = temp.newFolder();
    this.metadataDir = new File(tableDir, "metadata");
    Assert.assertTrue(tableDir.delete());

    if (!partitioned) {
      table = create(SimpleDataUtil.SCHEMA, PartitionSpec.unpartitioned());
    } else {
      table = create(SimpleDataUtil.SCHEMA, PartitionSpec.builderFor(SimpleDataUtil.SCHEMA).identity("data").build());
    }

    table.updateProperties()
        .set(TableProperties.DEFAULT_FILE_FORMAT, format.name())
        .set(TableProperties.WRITE_DISTRIBUTION_MODE, distributionMode)
        .commit();

    env = StreamExecutionEnvironment.getExecutionEnvironment()
        .enableCheckpointing(100L)
        .setParallelism(parallelism)
        .setMaxParallelism(parallelism);

    tableLoader = new TestTableLoader(tableDir.getAbsolutePath());
  }

  private List<Snapshot> findValidSnapshots(Table table) {
    List<Snapshot> validSnapshots = Lists.newArrayList();
    for (Snapshot snapshot : table.snapshots()) {
      if (snapshot.allManifests().stream().anyMatch(m -> snapshot.snapshotId() == m.snapshotId())) {
        validSnapshots.add(snapshot);
      }
    }
    return validSnapshots;
  }

  private void testChangeLogs(List<String> equalityFieldColumns,
                              KeySelector<Row, Object> keySelector,
                              boolean insertAsUpsert,
                              List<List<Row>> elementsPerCheckpoint,
                              List<List<Record>> expectedRecordsPerCheckpoint) throws Exception {
    DataStream<Row> dataStream = env.addSource(new BoundedTestSource<>(elementsPerCheckpoint), ROW_TYPE_INFO);

    FlinkSink.forRow(dataStream, SimpleDataUtil.FLINK_SCHEMA)
        .tableLoader(tableLoader)
        .tableSchema(SimpleDataUtil.FLINK_SCHEMA)
        .writeParallelism(parallelism)
        .equalityFieldColumns(equalityFieldColumns)
        .upsert(insertAsUpsert)
        .append();

    // Execute the program.
    env.execute("Test Iceberg Change-Log DataStream.");

    table.refresh();
    List<Snapshot> snapshots = findValidSnapshots(table);
    int expectedSnapshotNum = expectedRecordsPerCheckpoint.size();
    Assert.assertEquals("Should have the expected snapshot number", expectedSnapshotNum, snapshots.size());

    for (int i = 0; i < expectedSnapshotNum; i++) {
      long snapshotId = snapshots.get(i).snapshotId();
      List<Record> expectedRecords = expectedRecordsPerCheckpoint.get(i);
      Assert.assertEquals("Should have the expected records for the checkpoint#" + i,
          expectedRowSet(expectedRecords.toArray(new Record[0])), actualRowSet(snapshotId, "*"));
    }
  }

  private Row row(String rowKind, int id, String data) {
    RowKind kind = ROW_KIND_MAP.get(rowKind);
    if (kind == null) {
      throw new IllegalArgumentException("Unknown row kind: " + rowKind);
    }

    return Row.ofKind(kind, id, data);
  }

  private Record record(int id, String data) {
    return SimpleDataUtil.createRecord(id, data);
  }

  @Test
  public void testChangeLogOnIdKey() throws Exception {
    List<List<Row>> elementsPerCheckpoint = ImmutableList.of(
        ImmutableList.of(
            row("+I", 1, "aaa"),
            row("-D", 1, "aaa"),
            row("+I", 1, "bbb"),
            row("+I", 2, "aaa"),
            row("-D", 2, "aaa"),
            row("+I", 2, "bbb")
        ),
        ImmutableList.of(
            row("-U", 2, "bbb"),
            row("+U", 2, "ccc"),
            row("-D", 2, "ccc"),
            row("+I", 2, "ddd")
        ),
        ImmutableList.of(
            row("-D", 1, "bbb"),
            row("+I", 1, "ccc"),
            row("-D", 1, "ccc"),
            row("+I", 1, "ddd")
        )
    );

    List<List<Record>> expectedRecords = ImmutableList.of(
        ImmutableList.of(record(1, "bbb"), record(2, "bbb")),
        ImmutableList.of(record(1, "bbb"), record(2, "ddd")),
        ImmutableList.of(record(1, "ddd"), record(2, "ddd"))
    );

    testChangeLogs(ImmutableList.of("id"), row -> row.getField(ROW_ID_POS), false,
        elementsPerCheckpoint, expectedRecords);
  }

  @Test
  public void testChangeLogOnDataKey() throws Exception {
    List<List<Row>> elementsPerCheckpoint = ImmutableList.of(
        ImmutableList.of(
            row("+I", 1, "aaa"),
            row("-D", 1, "aaa"),
            row("+I", 2, "bbb"),
            row("+I", 1, "bbb"),
            row("+I", 2, "aaa")
        ),
        ImmutableList.of(
            row("-U", 2, "aaa"),
            row("+U", 1, "ccc"),
            row("+I", 1, "aaa")
        ),
        ImmutableList.of(
            row("-D", 1, "bbb"),
            row("+I", 2, "aaa"),
            row("+I", 2, "ccc")
        )
    );

    List<List<Record>> expectedRecords = ImmutableList.of(
        ImmutableList.of(record(1, "bbb"), record(2, "aaa")),
        ImmutableList.of(record(1, "aaa"), record(1, "bbb"), record(1, "ccc")),
        ImmutableList.of(record(1, "aaa"), record(1, "ccc"), record(2, "aaa"), record(2, "ccc"))
    );

    testChangeLogs(ImmutableList.of("data"), row -> row.getField(ROW_DATA_POS), false,
        elementsPerCheckpoint, expectedRecords);
  }

  @Test
  public void testChangeLogOnIdDataKey() throws Exception {
    List<List<Row>> elementsPerCheckpoint = ImmutableList.of(
        ImmutableList.of(
            row("+I", 1, "aaa"),
            row("-D", 1, "aaa"),
            row("+I", 2, "bbb"),
            row("+I", 1, "bbb"),
            row("+I", 2, "aaa")
        ),
        ImmutableList.of(
            row("-U", 2, "aaa"),
            row("+U", 1, "ccc"),
            row("+I", 1, "aaa")
        ),
        ImmutableList.of(
            row("-D", 1, "bbb"),
            row("+I", 2, "aaa")
        )
    );

    List<List<Record>> expectedRecords = ImmutableList.of(
        ImmutableList.of(record(1, "bbb"), record(2, "aaa"), record(2, "bbb")),
        ImmutableList.of(record(1, "aaa"), record(1, "bbb"), record(1, "ccc"), record(2, "bbb")),
        ImmutableList.of(record(1, "aaa"), record(1, "ccc"), record(2, "aaa"), record(2, "bbb"))
    );

    testChangeLogs(ImmutableList.of("data", "id"), row -> Row.of(row.getField(ROW_ID_POS), row.getField(ROW_DATA_POS)),
        false, elementsPerCheckpoint, expectedRecords);
  }

  @Test
  public void testChangeLogOnSameKey() throws Exception {
    List<List<Row>> elementsPerCheckpoint = ImmutableList.of(
        // Checkpoint #1
        ImmutableList.of(
            row("+I", 1, "aaa"),
            row("-D", 1, "aaa"),
            row("+I", 1, "aaa")
        ),
        // Checkpoint #2
        ImmutableList.of(
            row("-U", 1, "aaa"),
            row("+U", 1, "aaa")
        ),
        // Checkpoint #3
        ImmutableList.of(
            row("-D", 1, "aaa"),
            row("+I", 1, "aaa")
        ),
        // Checkpoint #4
        ImmutableList.of(
            row("-U", 1, "aaa"),
            row("+U", 1, "aaa"),
            row("+I", 1, "aaa")
        )
    );

    List<List<Record>> expectedRecords = ImmutableList.of(
        ImmutableList.of(record(1, "aaa")),
        ImmutableList.of(record(1, "aaa")),
        ImmutableList.of(record(1, "aaa")),
        ImmutableList.of(record(1, "aaa"), record(1, "aaa"))
    );

    testChangeLogs(ImmutableList.of("id", "data"), row -> Row.of(row.getField(ROW_ID_POS), row.getField(ROW_DATA_POS)),
        false, elementsPerCheckpoint, expectedRecords);
  }

  @Test
  public void testUpsertModeCheck() throws Exception {
    DataStream<Row> dataStream = env.addSource(new BoundedTestSource<>(ImmutableList.of()), ROW_TYPE_INFO);
    FlinkSink.Builder builder = FlinkSink.forRow(dataStream, SimpleDataUtil.FLINK_SCHEMA)
        .tableLoader(tableLoader)
        .tableSchema(SimpleDataUtil.FLINK_SCHEMA)
        .writeParallelism(parallelism)
        .upsert(true);

    AssertHelpers.assertThrows("Should be error because upsert mode and overwrite mode enable at the same time.",
        IllegalStateException.class, "OVERWRITE mode shouldn't be enable",
        () -> builder.equalityFieldColumns(ImmutableList.of("id")).overwrite(true).append()
    );

    AssertHelpers.assertThrows("Should be error because equality field columns are empty.",
        IllegalStateException.class, "Equality field columns shouldn't be empty",
        () -> builder.equalityFieldColumns(ImmutableList.of()).overwrite(false).append()
    );
  }

  @Test
  public void testUpsertOnIdKey() throws Exception {
    List<List<Row>> elementsPerCheckpoint = ImmutableList.of(
        ImmutableList.of(
            row("+I", 1, "aaa"),
            row("+U", 1, "bbb")
        ),
        ImmutableList.of(
            row("+I", 1, "ccc")
        ),
        ImmutableList.of(
            row("+U", 1, "ddd"),
            row("+I", 1, "eee")
        )
    );

    List<List<Record>> expectedRecords = ImmutableList.of(
        ImmutableList.of(record(1, "bbb")),
        ImmutableList.of(record(1, "ccc")),
        ImmutableList.of(record(1, "eee"))
    );

    if (!partitioned) {
      testChangeLogs(ImmutableList.of("id"), row -> row.getField(ROW_ID_POS), true,
          elementsPerCheckpoint, expectedRecords);
    } else {
      AssertHelpers.assertThrows("Should be error because equality field columns don't include all partition keys",
          IllegalStateException.class, "should be included in equality fields",
          () -> {
            testChangeLogs(ImmutableList.of("id"), row -> row.getField(ROW_ID_POS), true, elementsPerCheckpoint,
                expectedRecords);
            return null;
          });
    }
  }

  @Test
  public void testUpsertOnDataKey() throws Exception {
    List<List<Row>> elementsPerCheckpoint = ImmutableList.of(
        ImmutableList.of(
            row("+I", 1, "aaa"),
            row("+I", 2, "aaa"),
            row("+I", 3, "bbb")
        ),
        ImmutableList.of(
            row("+U", 4, "aaa"),
            row("-U", 3, "bbb"),
            row("+U", 5, "bbb")
        ),
        ImmutableList.of(
            row("+I", 6, "aaa"),
            row("+U", 7, "bbb")
        )
    );

    List<List<Record>> expectedRecords = ImmutableList.of(
        ImmutableList.of(record(2, "aaa"), record(3, "bbb")),
        ImmutableList.of(record(4, "aaa"), record(5, "bbb")),
        ImmutableList.of(record(6, "aaa"), record(7, "bbb"))
    );

    testChangeLogs(ImmutableList.of("data"), row -> row.getField(ROW_DATA_POS), true,
        elementsPerCheckpoint, expectedRecords);
  }

  @Test
  public void testUpsertOnIdDataKey() throws Exception {
    List<List<Row>> elementsPerCheckpoint = ImmutableList.of(
        ImmutableList.of(
            row("+I", 1, "aaa"),
            row("+U", 1, "aaa"),
            row("+I", 2, "bbb")
        ),
        ImmutableList.of(
            row("+I", 1, "aaa"),
            row("-D", 2, "bbb"),
            row("+I", 2, "ccc")
        ),
        ImmutableList.of(
            row("+U", 1, "bbb"),
            row("-U", 1, "ccc"),
            row("-D", 1, "aaa")
        )
    );

    List<List<Record>> expectedRecords = ImmutableList.of(
        ImmutableList.of(record(1, "aaa"), record(2, "bbb")),
        ImmutableList.of(record(1, "aaa"), record(2, "ccc")),
        ImmutableList.of(record(1, "bbb"), record(2, "ccc"))
    );

    testChangeLogs(ImmutableList.of("id", "data"), row -> Row.of(row.getField(ROW_ID_POS), row.getField(ROW_DATA_POS)),
        true, elementsPerCheckpoint, expectedRecords);
  }

  private StructLikeSet expectedRowSet(Record... records) {
    return SimpleDataUtil.expectedRowSet(table, records);
  }

  private StructLikeSet actualRowSet(long snapshotId, String... columns) throws IOException {
    table.refresh();
    StructLikeSet set = StructLikeSet.create(table.schema().asStruct());
    try (CloseableIterable<Record> reader = IcebergGenerics.read(table)
        .useSnapshot(snapshotId)
        .select(columns)
        .build()) {
      reader.forEach(set::add);
    }
    return set;
  }
}<|MERGE_RESOLUTION|>--- conflicted
+++ resolved
@@ -92,10 +92,7 @@
         new Object[] {"parquet", 1, false, TableProperties.WRITE_DISTRIBUTION_MODE_NONE},
         new Object[] {"parquet", 4, true, TableProperties.WRITE_DISTRIBUTION_MODE_NONE},
         new Object[] {"parquet", 4, false, TableProperties.WRITE_DISTRIBUTION_MODE_NONE},
-<<<<<<< HEAD
-=======
-
->>>>>>> 709e0d35
+
         new Object[] {"avro", 1, true, TableProperties.WRITE_DISTRIBUTION_MODE_HASH},
         new Object[] {"avro", 1, false, TableProperties.WRITE_DISTRIBUTION_MODE_HASH},
         new Object[] {"avro", 4, true, TableProperties.WRITE_DISTRIBUTION_MODE_HASH},
@@ -108,10 +105,7 @@
         new Object[] {"parquet", 1, false, TableProperties.WRITE_DISTRIBUTION_MODE_HASH},
         new Object[] {"parquet", 4, true, TableProperties.WRITE_DISTRIBUTION_MODE_HASH},
         new Object[] {"parquet", 4, false, TableProperties.WRITE_DISTRIBUTION_MODE_HASH},
-<<<<<<< HEAD
-=======
-
->>>>>>> 709e0d35
+        
         new Object[] {"avro", 1, true, TableProperties.WRITE_DISTRIBUTION_MODE_RANGE},
         new Object[] {"avro", 1, false, TableProperties.WRITE_DISTRIBUTION_MODE_RANGE},
         new Object[] {"avro", 4, true, TableProperties.WRITE_DISTRIBUTION_MODE_RANGE},
