--- conflicted
+++ resolved
@@ -332,14 +332,8 @@
   }
 
   private TaskWriterFactory<RowData> createTaskWriterFactory(List<Integer> equalityFieldIds) {
-<<<<<<< HEAD
-    return new RowDataTaskWriterFactory(table.schema(), FlinkSchemaUtil.convert(table.schema()),
-        table.spec(), table.locationProvider(), table.io(), table.encryption(), 128 * 1024 * 1024,
-        format, table.properties(), equalityFieldIds, false);
-=======
     return new RowDataTaskWriterFactory(
         SerializableTable.copyOf(table), FlinkSchemaUtil.convert(table.schema()),
-        128 * 1024 * 1024, format, equalityFieldIds);
->>>>>>> 4d249d7c
+        128 * 1024 * 1024, format, equalityFieldIds, false);
   }
 }