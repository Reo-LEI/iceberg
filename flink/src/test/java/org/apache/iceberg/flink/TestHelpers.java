/*
 * Licensed to the Apache Software Foundation (ASF) under one
 * or more contributor license agreements.  See the NOTICE file
 * distributed with this work for additional information
 * regarding copyright ownership.  The ASF licenses this file
 * to you under the Apache License, Version 2.0 (the
 * "License"); you may not use this file except in compliance
 * with the License.  You may obtain a copy of the License at
 *
 *   http://www.apache.org/licenses/LICENSE-2.0
 *
 * Unless required by applicable law or agreed to in writing,
 * software distributed under the License is distributed on an
 * "AS IS" BASIS, WITHOUT WARRANTIES OR CONDITIONS OF ANY
 * KIND, either express or implied.  See the License for the
 * specific language governing permissions and limitations
 * under the License.
 */

package org.apache.iceberg.flink;

import java.io.IOException;
import java.math.BigDecimal;
import java.nio.ByteBuffer;
import java.time.LocalDate;
import java.time.LocalDateTime;
import java.time.LocalTime;
import java.time.OffsetDateTime;
import java.util.Collection;
import java.util.Comparator;
import java.util.List;
import java.util.Map;
import java.util.UUID;
import java.util.stream.Collectors;
import org.apache.flink.api.common.typeutils.TypeSerializer;
import org.apache.flink.table.data.ArrayData;
import org.apache.flink.table.data.DecimalData;
import org.apache.flink.table.data.MapData;
import org.apache.flink.table.data.RowData;
import org.apache.flink.table.data.TimestampData;
import org.apache.flink.table.data.conversion.DataStructureConverter;
import org.apache.flink.table.data.conversion.DataStructureConverters;
import org.apache.flink.table.runtime.typeutils.InternalSerializers;
import org.apache.flink.table.types.logical.ArrayType;
import org.apache.flink.table.types.logical.LogicalType;
import org.apache.flink.table.types.logical.MapType;
import org.apache.flink.table.types.logical.RowType;
import org.apache.flink.table.types.utils.TypeConversions;
import org.apache.flink.types.Row;
import org.apache.iceberg.ContentFile;
import org.apache.iceberg.ManifestFile;
import org.apache.iceberg.Schema;
import org.apache.iceberg.StructLike;
import org.apache.iceberg.data.Record;
import org.apache.iceberg.flink.data.RowDataUtil;
import org.apache.iceberg.flink.source.FlinkInputFormat;
import org.apache.iceberg.flink.source.FlinkInputSplit;
import org.apache.iceberg.relocated.com.google.common.collect.Lists;
import org.apache.iceberg.types.Type;
import org.apache.iceberg.types.Types;
import org.apache.iceberg.util.DateTimeUtil;
import org.assertj.core.api.Assertions;
import org.junit.Assert;

public class TestHelpers {
  private TestHelpers() {
  }

  public static RowData copyRowData(RowData from, RowType rowType) {
    TypeSerializer[] fieldSerializers = rowType.getChildren().stream()
        .map((LogicalType type) -> InternalSerializers.create(type))
        .toArray(TypeSerializer[]::new);
    return RowDataUtil.clone(from, null, rowType, fieldSerializers);
  }

  public static List<RowData> readRowData(FlinkInputFormat inputFormat, RowType rowType) throws IOException {
    FlinkInputSplit[] splits = inputFormat.createInputSplits(0);
    List<RowData> results = Lists.newArrayList();

    for (FlinkInputSplit s : splits) {
      inputFormat.open(s);
      while (!inputFormat.reachedEnd()) {
        RowData row = inputFormat.nextRecord(null);
        results.add(copyRowData(row, rowType));
      }
    }
    inputFormat.close();

    return results;
  }

  public static List<Row> readRows(FlinkInputFormat inputFormat, RowType rowType) throws IOException {
    return convertRowDataToRow(readRowData(inputFormat, rowType), rowType);
  }

  public static List<Row> convertRowDataToRow(List<RowData> rowDataList, RowType rowType) {
    DataStructureConverter<Object, Object> converter = DataStructureConverters.getConverter(
        TypeConversions.fromLogicalToDataType(rowType));
    return rowDataList.stream()
        .map(converter::toExternal)
        .map(Row.class::cast)
        .collect(Collectors.toList());
  }

  public static void assertRecords(List<Row> results, List<Record> expectedRecords, Schema schema) {
    List<Row> expected = Lists.newArrayList();
    @SuppressWarnings("unchecked")
    DataStructureConverter<RowData, Row> converter = (DataStructureConverter) DataStructureConverters.getConverter(
        TypeConversions.fromLogicalToDataType(FlinkSchemaUtil.convert(schema)));
    expectedRecords.forEach(r -> expected.add(converter.toExternal(RowDataConverter.convert(schema, r))));
    assertRows(results, expected);
  }

  public static void assertRows(List<Row> results, List<Row> expected) {
    expected.sort(Comparator.comparing(Row::toString));
    results.sort(Comparator.comparing(Row::toString));
    Assert.assertEquals(expected, results);
  }

  public static void assertRowData(Schema schema, StructLike expected, RowData actual) {
    assertRowData(schema.asStruct(), FlinkSchemaUtil.convert(schema), expected, actual);
  }

  public static void assertRowData(Types.StructType structType, LogicalType rowType, StructLike expectedRecord,
                                   RowData actualRowData) {
    if (expectedRecord == null && actualRowData == null) {
      return;
    }

    Assert.assertTrue("expected Record and actual RowData should be both null or not null",
        expectedRecord != null && actualRowData != null);

    List<Type> types = Lists.newArrayList();
    for (Types.NestedField field : structType.fields()) {
      types.add(field.type());
    }

    for (int i = 0; i < types.size(); i += 1) {
      LogicalType logicalType = ((RowType) rowType).getTypeAt(i);
      Object expected = expectedRecord.get(i, Object.class);
      // The RowData.createFieldGetter won't return null for the required field. But in the projection case, if we are
<<<<<<< HEAD
      // projecting a nested required field from a optional struct, then we should give a null for the projected field
=======
      // projecting a nested required field from an optional struct, then we should give a null for the projected field
>>>>>>> 40dfec86
      // if the outer struct value is null. So we need to check the nullable for actualRowData here. For more details
      // please see issue #2738.
      Object actual = actualRowData.isNullAt(i) ? null :
          RowData.createFieldGetter(logicalType, i).getFieldOrNull(actualRowData);
      assertEquals(types.get(i), logicalType, expected, actual);
    }
  }

  private static void assertEquals(Type type, LogicalType logicalType, Object expected, Object actual) {

    if (expected == null && actual == null) {
      return;
    }

    Assert.assertTrue("expected and actual should be both null or not null",
        expected != null && actual != null);

    switch (type.typeId()) {
      case BOOLEAN:
        Assert.assertEquals("boolean value should be equal", expected, actual);
        break;
      case INTEGER:
        Assert.assertEquals("int value should be equal", expected, actual);
        break;
      case LONG:
        Assert.assertEquals("long value should be equal", expected, actual);
        break;
      case FLOAT:
        Assert.assertEquals("float value should be equal", expected, actual);
        break;
      case DOUBLE:
        Assert.assertEquals("double value should be equal", expected, actual);
        break;
      case STRING:
        Assertions.assertThat(expected).as("Should expect a CharSequence").isInstanceOf(CharSequence.class);
        Assert.assertEquals("string should be equal", String.valueOf(expected), actual.toString());
        break;
      case DATE:
        Assertions.assertThat(expected).as("Should expect a Date").isInstanceOf(LocalDate.class);
        LocalDate date = DateTimeUtil.dateFromDays((int) actual);
        Assert.assertEquals("date should be equal", expected, date);
        break;
      case TIME:
        Assertions.assertThat(expected).as("Should expect a LocalTime").isInstanceOf(LocalTime.class);
        int milliseconds = (int) (((LocalTime) expected).toNanoOfDay() / 1000_000);
        Assert.assertEquals("time millis should be equal", milliseconds, actual);
        break;
      case TIMESTAMP:
        if (((Types.TimestampType) type).shouldAdjustToUTC()) {
          Assertions.assertThat(expected).as("Should expect a OffsetDataTime").isInstanceOf(OffsetDateTime.class);
          OffsetDateTime ts = (OffsetDateTime) expected;
          Assert.assertEquals("OffsetDataTime should be equal", ts.toLocalDateTime(),
              ((TimestampData) actual).toLocalDateTime());
        } else {
          Assertions.assertThat(expected).as("Should expect a LocalDataTime").isInstanceOf(LocalDateTime.class);
          LocalDateTime ts = (LocalDateTime) expected;
          Assert.assertEquals("LocalDataTime should be equal", ts,
              ((TimestampData) actual).toLocalDateTime());
        }
        break;
      case BINARY:
        Assertions.assertThat(expected).as("Should expect a ByteBuffer").isInstanceOf(ByteBuffer.class);
        Assert.assertEquals("binary should be equal", expected, ByteBuffer.wrap((byte[]) actual));
        break;
      case DECIMAL:
        Assertions.assertThat(expected).as("Should expect a BigDecimal").isInstanceOf(BigDecimal.class);
        BigDecimal bd = (BigDecimal) expected;
        Assert.assertEquals("decimal value should be equal", bd,
            ((DecimalData) actual).toBigDecimal());
        break;
      case LIST:
        Assertions.assertThat(expected).as("Should expect a Collection").isInstanceOf(Collection.class);
        Collection<?> expectedArrayData = (Collection<?>) expected;
        ArrayData actualArrayData = (ArrayData) actual;
        LogicalType elementType = ((ArrayType) logicalType).getElementType();
        Assert.assertEquals("array length should be equal", expectedArrayData.size(), actualArrayData.size());
        assertArrayValues(type.asListType().elementType(), elementType, expectedArrayData, actualArrayData);
        break;
      case MAP:
        Assertions.assertThat(expected).as("Should expect a Map").isInstanceOf(Map.class);
        assertMapValues(type.asMapType(), logicalType, (Map<?, ?>) expected, (MapData) actual);
        break;
      case STRUCT:
<<<<<<< HEAD
        Assertions.assertThat(expected).as("Should expect a StructLike").isInstanceOf(StructLike.class);
=======
        Assertions.assertThat(expected).as("Should expect a Record").isInstanceOf(StructLike.class);
>>>>>>> 40dfec86
        assertRowData(type.asStructType(), logicalType, (StructLike) expected, (RowData) actual);
        break;
      case UUID:
        Assertions.assertThat(expected).as("Should expect a UUID").isInstanceOf(UUID.class);
        Assert.assertEquals("UUID should be equal", expected.toString(),
            UUID.nameUUIDFromBytes((byte[]) actual).toString());
        break;
      case FIXED:
        Assertions.assertThat(expected).as("Should expect byte[]").isInstanceOf(byte[].class);
        Assert.assertArrayEquals("binary should be equal", (byte[]) expected, (byte[]) actual);
        break;
      default:
        throw new IllegalArgumentException("Not a supported type: " + type);
    }
  }

  private static void assertArrayValues(Type type, LogicalType logicalType, Collection<?> expectedArray,
                                        ArrayData actualArray) {
    List<?> expectedElements = Lists.newArrayList(expectedArray);
    for (int i = 0; i < expectedArray.size(); i += 1) {
      if (expectedElements.get(i) == null) {
        Assert.assertTrue(actualArray.isNullAt(i));
        continue;
      }

      Object expected = expectedElements.get(i);

      assertEquals(type, logicalType, expected,
          ArrayData.createElementGetter(logicalType).getElementOrNull(actualArray, i));
    }
  }

  private static void assertMapValues(Types.MapType mapType, LogicalType type, Map<?, ?> expected, MapData actual) {
    Assert.assertEquals("map size should be equal", expected.size(), actual.size());

    ArrayData actualKeyArrayData = actual.keyArray();
    ArrayData actualValueArrayData = actual.valueArray();
    LogicalType actualKeyType = ((MapType) type).getKeyType();
    LogicalType actualValueType = ((MapType) type).getValueType();
    Type keyType = mapType.keyType();
    Type valueType = mapType.valueType();

    ArrayData.ElementGetter keyGetter = ArrayData.createElementGetter(actualKeyType);
    ArrayData.ElementGetter valueGetter = ArrayData.createElementGetter(actualValueType);

    for (Map.Entry<?, ?> entry : expected.entrySet()) {
      Object matchedActualKey = null;
      int matchedKeyIndex = 0;
      for (int i = 0; i < actual.size(); i += 1) {
        try {
          Object key = keyGetter.getElementOrNull(actualKeyArrayData, i);
          assertEquals(keyType, actualKeyType, entry.getKey(), key);
          matchedActualKey = key;
          matchedKeyIndex = i;
          break;
        } catch (AssertionError e) {
          // not found
        }
      }
      Assert.assertNotNull("Should have a matching key", matchedActualKey);
      final int valueIndex = matchedKeyIndex;
      assertEquals(valueType, actualValueType, entry.getValue(),
          valueGetter.getElementOrNull(actualValueArrayData, valueIndex));
    }
  }

  public static void assertEquals(ManifestFile expected, ManifestFile actual) {
    if (expected == actual) {
      return;
    }
    Assert.assertTrue("Should not be null.", expected != null && actual != null);
    Assert.assertEquals("Path must match", expected.path(), actual.path());
    Assert.assertEquals("Length must match", expected.length(), actual.length());
    Assert.assertEquals("Spec id must match", expected.partitionSpecId(), actual.partitionSpecId());
    Assert.assertEquals("ManifestContent must match", expected.content(), actual.content());
    Assert.assertEquals("SequenceNumber must match", expected.sequenceNumber(), actual.sequenceNumber());
    Assert.assertEquals("MinSequenceNumber must match", expected.minSequenceNumber(), actual.minSequenceNumber());
    Assert.assertEquals("Snapshot id must match", expected.snapshotId(), actual.snapshotId());
    Assert.assertEquals("Added files flag must match", expected.hasAddedFiles(), actual.hasAddedFiles());
    Assert.assertEquals("Added files count must match", expected.addedFilesCount(), actual.addedFilesCount());
    Assert.assertEquals("Added rows count must match", expected.addedRowsCount(), actual.addedRowsCount());
    Assert.assertEquals("Existing files flag must match", expected.hasExistingFiles(), actual.hasExistingFiles());
    Assert.assertEquals("Existing files count must match", expected.existingFilesCount(), actual.existingFilesCount());
    Assert.assertEquals("Existing rows count must match", expected.existingRowsCount(), actual.existingRowsCount());
    Assert.assertEquals("Deleted files flag must match", expected.hasDeletedFiles(), actual.hasDeletedFiles());
    Assert.assertEquals("Deleted files count must match", expected.deletedFilesCount(), actual.deletedFilesCount());
    Assert.assertEquals("Deleted rows count must match", expected.deletedRowsCount(), actual.deletedRowsCount());

    List<ManifestFile.PartitionFieldSummary> expectedSummaries = expected.partitions();
    List<ManifestFile.PartitionFieldSummary> actualSummaries = actual.partitions();
    Assert.assertEquals("PartitionFieldSummary size does not match", expectedSummaries.size(), actualSummaries.size());
    for (int i = 0; i < expectedSummaries.size(); i++) {
      Assert.assertEquals("Null flag in partition must match",
          expectedSummaries.get(i).containsNull(), actualSummaries.get(i).containsNull());
      Assert.assertEquals("NaN flag in partition must match",
          expectedSummaries.get(i).containsNaN(), actualSummaries.get(i).containsNaN());
      Assert.assertEquals("Lower bounds in partition must match",
          expectedSummaries.get(i).lowerBound(), actualSummaries.get(i).lowerBound());
      Assert.assertEquals("Upper bounds in partition must match",
          expectedSummaries.get(i).upperBound(), actualSummaries.get(i).upperBound());
    }
  }

  public static void assertEquals(ContentFile<?> expected, ContentFile<?> actual) {
    if (expected == actual) {
      return;
    }
    Assert.assertTrue("Shouldn't be null.", expected != null && actual != null);
    Assert.assertEquals("SpecId", expected.specId(), actual.specId());
    Assert.assertEquals("Content", expected.content(), actual.content());
    Assert.assertEquals("Path", expected.path(), actual.path());
    Assert.assertEquals("Format", expected.format(), actual.format());
    Assert.assertEquals("Partition size", expected.partition().size(), actual.partition().size());
    for (int i = 0; i < expected.partition().size(); i++) {
      Assert.assertEquals("Partition data at index " + i,
          expected.partition().get(i, Object.class),
          actual.partition().get(i, Object.class));
    }
    Assert.assertEquals("Record count", expected.recordCount(), actual.recordCount());
    Assert.assertEquals("File size in bytes", expected.fileSizeInBytes(), actual.fileSizeInBytes());
    Assert.assertEquals("Column sizes", expected.columnSizes(), actual.columnSizes());
    Assert.assertEquals("Value counts", expected.valueCounts(), actual.valueCounts());
    Assert.assertEquals("Null value counts", expected.nullValueCounts(), actual.nullValueCounts());
    Assert.assertEquals("Lower bounds", expected.lowerBounds(), actual.lowerBounds());
    Assert.assertEquals("Upper bounds", expected.upperBounds(), actual.upperBounds());
    Assert.assertEquals("Key metadata", expected.keyMetadata(), actual.keyMetadata());
    Assert.assertEquals("Split offsets", expected.splitOffsets(), actual.splitOffsets());
    Assert.assertEquals("Equality field id list", actual.equalityFieldIds(), expected.equalityFieldIds());
  }
}<|MERGE_RESOLUTION|>--- conflicted
+++ resolved
@@ -139,11 +139,7 @@
       LogicalType logicalType = ((RowType) rowType).getTypeAt(i);
       Object expected = expectedRecord.get(i, Object.class);
       // The RowData.createFieldGetter won't return null for the required field. But in the projection case, if we are
-<<<<<<< HEAD
-      // projecting a nested required field from a optional struct, then we should give a null for the projected field
-=======
       // projecting a nested required field from an optional struct, then we should give a null for the projected field
->>>>>>> 40dfec86
       // if the outer struct value is null. So we need to check the nullable for actualRowData here. For more details
       // please see issue #2738.
       Object actual = actualRowData.isNullAt(i) ? null :
@@ -227,11 +223,7 @@
         assertMapValues(type.asMapType(), logicalType, (Map<?, ?>) expected, (MapData) actual);
         break;
       case STRUCT:
-<<<<<<< HEAD
-        Assertions.assertThat(expected).as("Should expect a StructLike").isInstanceOf(StructLike.class);
-=======
         Assertions.assertThat(expected).as("Should expect a Record").isInstanceOf(StructLike.class);
->>>>>>> 40dfec86
         assertRowData(type.asStructType(), logicalType, (StructLike) expected, (RowData) actual);
         break;
       case UUID:
