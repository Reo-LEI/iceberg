/*
 * Licensed to the Apache Software Foundation (ASF) under one
 * or more contributor license agreements.  See the NOTICE file
 * distributed with this work for additional information
 * regarding copyright ownership.  The ASF licenses this file
 * to you under the Apache License, Version 2.0 (the
 * "License"); you may not use this file except in compliance
 * with the License.  You may obtain a copy of the License at
 *
 *   http://www.apache.org/licenses/LICENSE-2.0
 *
 * Unless required by applicable law or agreed to in writing,
 * software distributed under the License is distributed on an
 * "AS IS" BASIS, WITHOUT WARRANTIES OR CONDITIONS OF ANY
 * KIND, either express or implied.  See the License for the
 * specific language governing permissions and limitations
 * under the License.
 */

package org.apache.iceberg.flink;

import java.io.IOException;
import java.math.BigDecimal;
import java.nio.ByteBuffer;
import java.time.LocalDate;
import java.time.LocalDateTime;
import java.time.LocalTime;
import java.time.OffsetDateTime;
import java.util.Collection;
import java.util.Comparator;
import java.util.List;
import java.util.Map;
import java.util.UUID;
import java.util.stream.Collectors;
import org.apache.flink.api.common.typeutils.TypeSerializer;
import org.apache.flink.table.data.ArrayData;
import org.apache.flink.table.data.DecimalData;
import org.apache.flink.table.data.MapData;
import org.apache.flink.table.data.RowData;
import org.apache.flink.table.data.TimestampData;
import org.apache.flink.table.data.conversion.DataStructureConverter;
import org.apache.flink.table.data.conversion.DataStructureConverters;
import org.apache.flink.table.runtime.typeutils.InternalSerializers;
import org.apache.flink.table.types.logical.ArrayType;
import org.apache.flink.table.types.logical.LogicalType;
import org.apache.flink.table.types.logical.MapType;
import org.apache.flink.table.types.logical.RowType;
import org.apache.flink.table.types.utils.TypeConversions;
import org.apache.flink.types.Row;
import org.apache.iceberg.ContentFile;
import org.apache.iceberg.ManifestFile;
import org.apache.iceberg.Schema;
import org.apache.iceberg.StructLike;
import org.apache.iceberg.data.Record;
import org.apache.iceberg.flink.data.RowDataUtil;
import org.apache.iceberg.flink.source.FlinkInputFormat;
import org.apache.iceberg.flink.source.FlinkInputSplit;
import org.apache.iceberg.relocated.com.google.common.collect.Lists;
import org.apache.iceberg.types.Type;
import org.apache.iceberg.types.Types;
import org.apache.iceberg.util.DateTimeUtil;
import org.assertj.core.api.Assertions;
import org.junit.Assert;

public class TestHelpers {
  private TestHelpers() {
  }

  public static RowData copyRowData(RowData from, RowType rowType) {
    TypeSerializer[] fieldSerializers = rowType.getChildren().stream()
        .map((LogicalType type) -> InternalSerializers.create(type))
        .toArray(TypeSerializer[]::new);
    return RowDataUtil.clone(from, null, rowType, fieldSerializers);
  }

  public static List<RowData> readRowData(FlinkInputFormat inputFormat, RowType rowType) throws IOException {
    FlinkInputSplit[] splits = inputFormat.createInputSplits(0);
    List<RowData> results = Lists.newArrayList();

    for (FlinkInputSplit s : splits) {
      inputFormat.open(s);
      while (!inputFormat.reachedEnd()) {
        RowData row = inputFormat.nextRecord(null);
        results.add(copyRowData(row, rowType));
      }
    }
    inputFormat.close();

    return results;
  }

  public static List<Row> readRows(FlinkInputFormat inputFormat, RowType rowType) throws IOException {
    return convertRowDataToRow(readRowData(inputFormat, rowType), rowType);
  }

  public static List<Row> convertRowDataToRow(List<RowData> rowDataList, RowType rowType) {
    DataStructureConverter<Object, Object> converter = DataStructureConverters.getConverter(
        TypeConversions.fromLogicalToDataType(rowType));
    return rowDataList.stream()
        .map(converter::toExternal)
        .map(Row.class::cast)
        .collect(Collectors.toList());
  }

  public static void assertRecords(List<Row> results, List<Record> expectedRecords, Schema schema) {
    List<Row> expected = Lists.newArrayList();
    @SuppressWarnings("unchecked")
    DataStructureConverter<RowData, Row> converter = (DataStructureConverter) DataStructureConverters.getConverter(
        TypeConversions.fromLogicalToDataType(FlinkSchemaUtil.convert(schema)));
    expectedRecords.forEach(r -> expected.add(converter.toExternal(RowDataConverter.convert(schema, r))));
    assertRows(results, expected);
  }

  public static void assertRows(List<Row> results, List<Row> expected) {
    expected.sort(Comparator.comparing(Row::toString));
    results.sort(Comparator.comparing(Row::toString));
    Assert.assertEquals(expected, results);
  }

  public static void assertRowData(Schema schema, StructLike expected, RowData actual) {
    assertRowData(schema.asStruct(), FlinkSchemaUtil.convert(schema), expected, actual);
  }

  public static void assertRowData(Types.StructType structType, LogicalType rowType, StructLike expectedRecord,
                                   RowData actualRowData) {
    if (expectedRecord == null && actualRowData == null) {
      return;
    }

    Assert.assertTrue("expected Record and actual RowData should be both null or not null",
        expectedRecord != null && actualRowData != null);

    List<Type> types = Lists.newArrayList();
    for (Types.NestedField field : structType.fields()) {
      types.add(field.type());
    }

    for (int i = 0; i < types.size(); i += 1) {
      LogicalType logicalType = ((RowType) rowType).getTypeAt(i);
      Object expected = expectedRecord.get(i, Object.class);
      // The RowData.createFieldGetter won't return null for the required field. But in the projection case, if we are
      // projecting a nested required field from a optional struct, then we should give a null for the projected field
      // if the outer struct value is null. So we need to check the nullable for actualRowData here. For more details
      // please see issue #2738.
      Object actual = actualRowData.isNullAt(i) ? null :
          RowData.createFieldGetter(logicalType, i).getFieldOrNull(actualRowData);
      assertEquals(types.get(i), logicalType, expected, actual);
    }
  }

  private static void assertEquals(Type type, LogicalType logicalType, Object expected, Object actual) {

    if (expected == null && actual == null) {
      return;
    }

    Assert.assertTrue("expected and actual should be both null or not null",
        expected != null && actual != null);

    switch (type.typeId()) {
      case BOOLEAN:
        Assert.assertEquals("boolean value should be equal", expected, actual);
        break;
      case INTEGER:
        Assert.assertEquals("int value should be equal", expected, actual);
        break;
      case LONG:
        Assert.assertEquals("long value should be equal", expected, actual);
        break;
      case FLOAT:
        Assert.assertEquals("float value should be equal", expected, actual);
        break;
      case DOUBLE:
        Assert.assertEquals("double value should be equal", expected, actual);
        break;
      case STRING:
        Assertions.assertThat(expected).as("Should expect a CharSequence").isInstanceOf(CharSequence.class);
        Assert.assertEquals("string should be equal", String.valueOf(expected), actual.toString());
        break;
      case DATE:
        Assertions.assertThat(expected).as("Should expect a Date").isInstanceOf(LocalDate.class);
        LocalDate date = DateTimeUtil.dateFromDays((int) actual);
        Assert.assertEquals("date should be equal", expected, date);
        break;
      case TIME:
        Assertions.assertThat(expected).as("Should expect a LocalTime").isInstanceOf(LocalTime.class);
        int milliseconds = (int) (((LocalTime) expected).toNanoOfDay() / 1000_000);
        Assert.assertEquals("time millis should be equal", milliseconds, actual);
        break;
      case TIMESTAMP:
        if (((Types.TimestampType) type).shouldAdjustToUTC()) {
          Assertions.assertThat(expected).as("Should expect a OffsetDataTime").isInstanceOf(OffsetDateTime.class);
          OffsetDateTime ts = (OffsetDateTime) expected;
          Assert.assertEquals("OffsetDataTime should be equal", ts.toLocalDateTime(),
              ((TimestampData) actual).toLocalDateTime());
        } else {
          Assertions.assertThat(expected).as("Should expect a LocalDataTime").isInstanceOf(LocalDateTime.class);
          LocalDateTime ts = (LocalDateTime) expected;
          Assert.assertEquals("LocalDataTime should be equal", ts,
              ((TimestampData) actual).toLocalDateTime());
        }
        break;
      case BINARY:
        Assertions.assertThat(expected).as("Should expect a ByteBuffer").isInstanceOf(ByteBuffer.class);
        Assert.assertEquals("binary should be equal", expected, ByteBuffer.wrap((byte[]) actual));
        break;
      case DECIMAL:
        Assertions.assertThat(expected).as("Should expect a BigDecimal").isInstanceOf(BigDecimal.class);
        BigDecimal bd = (BigDecimal) expected;
        Assert.assertEquals("decimal value should be equal", bd,
            ((DecimalData) actual).toBigDecimal());
        break;
      case LIST:
        Assertions.assertThat(expected).as("Should expect a Collection").isInstanceOf(Collection.class);
        Collection<?> expectedArrayData = (Collection<?>) expected;
        ArrayData actualArrayData = (ArrayData) actual;
        LogicalType elementType = ((ArrayType) logicalType).getElementType();
        Assert.assertEquals("array length should be equal", expectedArrayData.size(), actualArrayData.size());
        assertArrayValues(type.asListType().elementType(), elementType, expectedArrayData, actualArrayData);
        break;
      case MAP:
        Assertions.assertThat(expected).as("Should expect a Map").isInstanceOf(Map.class);
        assertMapValues(type.asMapType(), logicalType, (Map<?, ?>) expected, (MapData) actual);
        break;
      case STRUCT:
<<<<<<< HEAD
        Assert.assertTrue("Should expect a Record", expected instanceof StructLike);
        assertRowData(type.asStructType(), logicalType, (StructLike) expected, (RowData) actual);
=======
        Assertions.assertThat(expected).as("Should expect a Record").isInstanceOf(Record.class);
        assertRowData(type.asStructType(), logicalType, (Record) expected, (RowData) actual);
>>>>>>> c13d4e32
        break;
      case UUID:
        Assertions.assertThat(expected).as("Should expect a UUID").isInstanceOf(UUID.class);
        Assert.assertEquals("UUID should be equal", expected.toString(),
            UUID.nameUUIDFromBytes((byte[]) actual).toString());
        break;
      case FIXED:
        Assertions.assertThat(expected).as("Should expect byte[]").isInstanceOf(byte[].class);
        Assert.assertArrayEquals("binary should be equal", (byte[]) expected, (byte[]) actual);
        break;
      default:
        throw new IllegalArgumentException("Not a supported type: " + type);
    }
  }

  private static void assertArrayValues(Type type, LogicalType logicalType, Collection<?> expectedArray,
                                        ArrayData actualArray) {
    List<?> expectedElements = Lists.newArrayList(expectedArray);
    for (int i = 0; i < expectedArray.size(); i += 1) {
      if (expectedElements.get(i) == null) {
        Assert.assertTrue(actualArray.isNullAt(i));
        continue;
      }

      Object expected = expectedElements.get(i);

      assertEquals(type, logicalType, expected,
          ArrayData.createElementGetter(logicalType).getElementOrNull(actualArray, i));
    }
  }

  private static void assertMapValues(Types.MapType mapType, LogicalType type, Map<?, ?> expected, MapData actual) {
    Assert.assertEquals("map size should be equal", expected.size(), actual.size());

    ArrayData actualKeyArrayData = actual.keyArray();
    ArrayData actualValueArrayData = actual.valueArray();
    LogicalType actualKeyType = ((MapType) type).getKeyType();
    LogicalType actualValueType = ((MapType) type).getValueType();
    Type keyType = mapType.keyType();
    Type valueType = mapType.valueType();

    ArrayData.ElementGetter keyGetter = ArrayData.createElementGetter(actualKeyType);
    ArrayData.ElementGetter valueGetter = ArrayData.createElementGetter(actualValueType);

    for (Map.Entry<?, ?> entry : expected.entrySet()) {
      Object matchedActualKey = null;
      int matchedKeyIndex = 0;
      for (int i = 0; i < actual.size(); i += 1) {
        try {
          Object key = keyGetter.getElementOrNull(actualKeyArrayData, i);
          assertEquals(keyType, actualKeyType, entry.getKey(), key);
          matchedActualKey = key;
          matchedKeyIndex = i;
          break;
        } catch (AssertionError e) {
          // not found
        }
      }
      Assert.assertNotNull("Should have a matching key", matchedActualKey);
      final int valueIndex = matchedKeyIndex;
      assertEquals(valueType, actualValueType, entry.getValue(),
          valueGetter.getElementOrNull(actualValueArrayData, valueIndex));
    }
  }

  public static void assertEquals(ManifestFile expected, ManifestFile actual) {
    if (expected == actual) {
      return;
    }
    Assert.assertTrue("Should not be null.", expected != null && actual != null);
    Assert.assertEquals("Path must match", expected.path(), actual.path());
    Assert.assertEquals("Length must match", expected.length(), actual.length());
    Assert.assertEquals("Spec id must match", expected.partitionSpecId(), actual.partitionSpecId());
    Assert.assertEquals("ManifestContent must match", expected.content(), actual.content());
    Assert.assertEquals("SequenceNumber must match", expected.sequenceNumber(), actual.sequenceNumber());
    Assert.assertEquals("MinSequenceNumber must match", expected.minSequenceNumber(), actual.minSequenceNumber());
    Assert.assertEquals("Snapshot id must match", expected.snapshotId(), actual.snapshotId());
    Assert.assertEquals("Added files flag must match", expected.hasAddedFiles(), actual.hasAddedFiles());
    Assert.assertEquals("Added files count must match", expected.addedFilesCount(), actual.addedFilesCount());
    Assert.assertEquals("Added rows count must match", expected.addedRowsCount(), actual.addedRowsCount());
    Assert.assertEquals("Existing files flag must match", expected.hasExistingFiles(), actual.hasExistingFiles());
    Assert.assertEquals("Existing files count must match", expected.existingFilesCount(), actual.existingFilesCount());
    Assert.assertEquals("Existing rows count must match", expected.existingRowsCount(), actual.existingRowsCount());
    Assert.assertEquals("Deleted files flag must match", expected.hasDeletedFiles(), actual.hasDeletedFiles());
    Assert.assertEquals("Deleted files count must match", expected.deletedFilesCount(), actual.deletedFilesCount());
    Assert.assertEquals("Deleted rows count must match", expected.deletedRowsCount(), actual.deletedRowsCount());

    List<ManifestFile.PartitionFieldSummary> expectedSummaries = expected.partitions();
    List<ManifestFile.PartitionFieldSummary> actualSummaries = actual.partitions();
    Assert.assertEquals("PartitionFieldSummary size does not match", expectedSummaries.size(), actualSummaries.size());
    for (int i = 0; i < expectedSummaries.size(); i++) {
      Assert.assertEquals("Null flag in partition must match",
          expectedSummaries.get(i).containsNull(), actualSummaries.get(i).containsNull());
      Assert.assertEquals("NaN flag in partition must match",
          expectedSummaries.get(i).containsNaN(), actualSummaries.get(i).containsNaN());
      Assert.assertEquals("Lower bounds in partition must match",
          expectedSummaries.get(i).lowerBound(), actualSummaries.get(i).lowerBound());
      Assert.assertEquals("Upper bounds in partition must match",
          expectedSummaries.get(i).upperBound(), actualSummaries.get(i).upperBound());
    }
  }

  public static void assertEquals(ContentFile<?> expected, ContentFile<?> actual) {
    if (expected == actual) {
      return;
    }
    Assert.assertTrue("Shouldn't be null.", expected != null && actual != null);
    Assert.assertEquals("SpecId", expected.specId(), actual.specId());
    Assert.assertEquals("Content", expected.content(), actual.content());
    Assert.assertEquals("Path", expected.path(), actual.path());
    Assert.assertEquals("Format", expected.format(), actual.format());
    Assert.assertEquals("Partition size", expected.partition().size(), actual.partition().size());
    for (int i = 0; i < expected.partition().size(); i++) {
      Assert.assertEquals("Partition data at index " + i,
          expected.partition().get(i, Object.class),
          actual.partition().get(i, Object.class));
    }
    Assert.assertEquals("Record count", expected.recordCount(), actual.recordCount());
    Assert.assertEquals("File size in bytes", expected.fileSizeInBytes(), actual.fileSizeInBytes());
    Assert.assertEquals("Column sizes", expected.columnSizes(), actual.columnSizes());
    Assert.assertEquals("Value counts", expected.valueCounts(), actual.valueCounts());
    Assert.assertEquals("Null value counts", expected.nullValueCounts(), actual.nullValueCounts());
    Assert.assertEquals("Lower bounds", expected.lowerBounds(), actual.lowerBounds());
    Assert.assertEquals("Upper bounds", expected.upperBounds(), actual.upperBounds());
    Assert.assertEquals("Key metadata", expected.keyMetadata(), actual.keyMetadata());
    Assert.assertEquals("Split offsets", expected.splitOffsets(), actual.splitOffsets());
    Assert.assertEquals("Equality field id list", actual.equalityFieldIds(), expected.equalityFieldIds());
  }
}<|MERGE_RESOLUTION|>--- conflicted
+++ resolved
@@ -50,7 +50,6 @@
 import org.apache.iceberg.ContentFile;
 import org.apache.iceberg.ManifestFile;
 import org.apache.iceberg.Schema;
-import org.apache.iceberg.StructLike;
 import org.apache.iceberg.data.Record;
 import org.apache.iceberg.flink.data.RowDataUtil;
 import org.apache.iceberg.flink.source.FlinkInputFormat;
@@ -117,11 +116,7 @@
     Assert.assertEquals(expected, results);
   }
 
-  public static void assertRowData(Schema schema, StructLike expected, RowData actual) {
-    assertRowData(schema.asStruct(), FlinkSchemaUtil.convert(schema), expected, actual);
-  }
-
-  public static void assertRowData(Types.StructType structType, LogicalType rowType, StructLike expectedRecord,
+  public static void assertRowData(Types.StructType structType, LogicalType rowType, Record expectedRecord,
                                    RowData actualRowData) {
     if (expectedRecord == null && actualRowData == null) {
       return;
@@ -136,15 +131,10 @@
     }
 
     for (int i = 0; i < types.size(); i += 1) {
+      Object expected = expectedRecord.get(i);
       LogicalType logicalType = ((RowType) rowType).getTypeAt(i);
-      Object expected = expectedRecord.get(i, Object.class);
-      // The RowData.createFieldGetter won't return null for the required field. But in the projection case, if we are
-      // projecting a nested required field from a optional struct, then we should give a null for the projected field
-      // if the outer struct value is null. So we need to check the nullable for actualRowData here. For more details
-      // please see issue #2738.
-      Object actual = actualRowData.isNullAt(i) ? null :
-          RowData.createFieldGetter(logicalType, i).getFieldOrNull(actualRowData);
-      assertEquals(types.get(i), logicalType, expected, actual);
+      assertEquals(types.get(i), logicalType, expected,
+          RowData.createFieldGetter(logicalType, i).getFieldOrNull(actualRowData));
     }
   }
 
@@ -223,13 +213,8 @@
         assertMapValues(type.asMapType(), logicalType, (Map<?, ?>) expected, (MapData) actual);
         break;
       case STRUCT:
-<<<<<<< HEAD
-        Assert.assertTrue("Should expect a Record", expected instanceof StructLike);
-        assertRowData(type.asStructType(), logicalType, (StructLike) expected, (RowData) actual);
-=======
         Assertions.assertThat(expected).as("Should expect a Record").isInstanceOf(Record.class);
         assertRowData(type.asStructType(), logicalType, (Record) expected, (RowData) actual);
->>>>>>> c13d4e32
         break;
       case UUID:
         Assertions.assertThat(expected).as("Should expect a UUID").isInstanceOf(UUID.class);
