/*
 * Licensed to the Apache Software Foundation (ASF) under one
 * or more contributor license agreements.  See the NOTICE file
 * distributed with this work for additional information
 * regarding copyright ownership.  The ASF licenses this file
 * to you under the Apache License, Version 2.0 (the
 * "License"); you may not use this file except in compliance
 * with the License.  You may obtain a copy of the License at
 *
 *   http://www.apache.org/licenses/LICENSE-2.0
 *
 * Unless required by applicable law or agreed to in writing,
 * software distributed under the License is distributed on an
 * "AS IS" BASIS, WITHOUT WARRANTIES OR CONDITIONS OF ANY
 * KIND, either express or implied.  See the License for the
 * specific language governing permissions and limitations
 * under the License.
 */

package org.apache.iceberg.flink;

import java.io.File;
import java.io.IOException;
import java.util.List;
import org.apache.flink.types.Row;
import org.apache.hadoop.conf.Configuration;
import org.apache.iceberg.BaseTable;
import org.apache.iceberg.CatalogProperties;
import org.apache.iceberg.Snapshot;
import org.apache.iceberg.Table;
import org.apache.iceberg.TableMetadata;
import org.apache.iceberg.TableOperations;
import org.apache.iceberg.catalog.TableIdentifier;
import org.apache.iceberg.data.Record;
import org.apache.iceberg.flink.source.BoundedTableFactory;
import org.apache.iceberg.flink.source.ChangeLogTableTestBase;
import org.apache.iceberg.relocated.com.google.common.base.Joiner;
import org.apache.iceberg.relocated.com.google.common.collect.ImmutableList;
import org.apache.iceberg.relocated.com.google.common.collect.ImmutableMap;
import org.apache.iceberg.relocated.com.google.common.collect.Lists;
import org.apache.iceberg.relocated.com.google.common.collect.Sets;
import org.apache.iceberg.util.StructLikeSet;
import org.junit.After;
import org.junit.Assert;
import org.junit.Before;
import org.junit.BeforeClass;
import org.junit.Test;
import org.junit.runner.RunWith;
import org.junit.runners.Parameterized;

/**
 * In this test case, we mainly cover the impact of primary key selection, multiple operations within a single
 * transaction, and multiple operations between different txn on the correctness of the data.
 */
@RunWith(Parameterized.class)
public class TestChangeLogTable extends ChangeLogTableTestBase {
  private static final Configuration CONF = new Configuration();
  private static final String SOURCE_TABLE = "default_catalog.default_database.source_change_logs";

  private static final String CATALOG_NAME = "test_catalog";
  private static final String DATABASE_NAME = "test_db";
  private static final String TABLE_NAME = "test_table";
  private static String warehouse;

  private final boolean partitioned;

  @Parameterized.Parameters(name = "PartitionedTable={0}")
  public static Iterable<Object[]> parameters() {
    return ImmutableList.of(
        new Object[] {true},
        new Object[] {false}
    );
  }

  public TestChangeLogTable(boolean partitioned) {
    this.partitioned = partitioned;
  }

  @BeforeClass
  public static void createWarehouse() throws IOException {
    File warehouseFile = TEMPORARY_FOLDER.newFolder();
    Assert.assertTrue("The warehouse should be deleted", warehouseFile.delete());
    warehouse = String.format("file:%s", warehouseFile);
  }

  @Before
  public void before() {
    sql("CREATE CATALOG %s WITH ('type'='iceberg', 'catalog-type'='hadoop', 'warehouse'='%s')",
        CATALOG_NAME, warehouse);
    sql("USE CATALOG %s", CATALOG_NAME);
    sql("CREATE DATABASE %s", DATABASE_NAME);
    sql("USE %s", DATABASE_NAME);
  }

  @After
  @Override
  public void clean() {
    sql("DROP TABLE IF EXISTS %s", TABLE_NAME);
    sql("DROP DATABASE IF EXISTS %s", DATABASE_NAME);
    sql("DROP CATALOG IF EXISTS %s", CATALOG_NAME);
    BoundedTableFactory.clearDataSets();
  }

  @Test
  public void testSqlChangeLogOnIdKey() throws Exception {
    List<List<Row>> inputRowsPerCheckpoint = ImmutableList.of(
        ImmutableList.of(
            insertRow(1, "aaa"),
            deleteRow(1, "aaa"),
            insertRow(1, "bbb"),
            insertRow(2, "aaa"),
            deleteRow(2, "aaa"),
            insertRow(2, "bbb")
        ),
        ImmutableList.of(
            updateBeforeRow(2, "bbb"),
            updateAfterRow(2, "ccc"),
            deleteRow(2, "ccc"),
            insertRow(2, "ddd")
        ),
        ImmutableList.of(
            deleteRow(1, "bbb"),
            insertRow(1, "ccc"),
            deleteRow(1, "ccc"),
            insertRow(1, "ddd")
        )
    );

    List<List<Row>> expectedRecordsPerCheckpoint = ImmutableList.of(
        ImmutableList.of(insertRow(1, "bbb"), insertRow(2, "bbb")),
        ImmutableList.of(insertRow(1, "bbb"), insertRow(2, "ddd")),
        ImmutableList.of(insertRow(1, "ddd"), insertRow(2, "ddd"))
    );

    testSqlChangeLog(TABLE_NAME, ImmutableList.of("id"), inputRowsPerCheckpoint,
        expectedRecordsPerCheckpoint);
  }

  @Test
  public void testChangeLogOnDataKey() throws Exception {
    List<List<Row>> elementsPerCheckpoint = ImmutableList.of(
        ImmutableList.of(
            insertRow(1, "aaa"),
            deleteRow(1, "aaa"),
            insertRow(2, "bbb"),
            insertRow(1, "bbb"),
            insertRow(2, "aaa")
        ),
        ImmutableList.of(
            updateBeforeRow(2, "aaa"),
            updateAfterRow(1, "ccc"),
            insertRow(1, "aaa")
        ),
        ImmutableList.of(
            deleteRow(1, "bbb"),
            insertRow(2, "aaa"),
            insertRow(2, "ccc")
        )
    );

    List<List<Row>> expectedRecords = ImmutableList.of(
        ImmutableList.of(insertRow(1, "bbb"), insertRow(2, "aaa")),
        ImmutableList.of(insertRow(1, "aaa"), insertRow(1, "bbb"), insertRow(1, "ccc")),
        ImmutableList.of(insertRow(1, "aaa"), insertRow(1, "ccc"), insertRow(2, "aaa"), insertRow(2, "ccc"))
    );

    testSqlChangeLog(TABLE_NAME, ImmutableList.of("data"), elementsPerCheckpoint, expectedRecords);
  }

  @Test
  public void testChangeLogOnIdDataKey() throws Exception {
    List<List<Row>> elementsPerCheckpoint = ImmutableList.of(
        ImmutableList.of(
            insertRow(1, "aaa"),
            deleteRow(1, "aaa"),
            insertRow(2, "bbb"),
            insertRow(1, "bbb"),
            insertRow(2, "aaa")
        ),
        ImmutableList.of(
            updateBeforeRow(2, "aaa"),
            updateAfterRow(1, "ccc"),
            insertRow(1, "aaa")
        ),
        ImmutableList.of(
            deleteRow(1, "bbb"),
            insertRow(2, "aaa")
        )
    );

    List<List<Row>> expectedRecords = ImmutableList.of(
        ImmutableList.of(insertRow(1, "bbb"), insertRow(2, "aaa"), insertRow(2, "bbb")),
        ImmutableList.of(insertRow(1, "aaa"), insertRow(1, "bbb"), insertRow(1, "ccc"), insertRow(2, "bbb")),
        ImmutableList.of(insertRow(1, "aaa"), insertRow(1, "ccc"), insertRow(2, "aaa"), insertRow(2, "bbb"))
    );

    testSqlChangeLog(TABLE_NAME, ImmutableList.of("data", "id"), elementsPerCheckpoint, expectedRecords);
  }

  @Test
  public void testPureInsertOnIdKey() throws Exception {
    List<List<Row>> elementsPerCheckpoint = ImmutableList.of(
        ImmutableList.of(
            insertRow(1, "aaa"),
            insertRow(2, "bbb")
        ),
        ImmutableList.of(
            insertRow(3, "ccc"),
            insertRow(4, "ddd")
        ),
        ImmutableList.of(
            insertRow(5, "eee"),
            insertRow(6, "fff")
        )
    );

    List<List<Row>> expectedRecords = ImmutableList.of(
        ImmutableList.of(
            insertRow(1, "aaa"),
            insertRow(2, "bbb")
        ),
        ImmutableList.of(
            insertRow(1, "aaa"),
            insertRow(2, "bbb"),
            insertRow(3, "ccc"),
            insertRow(4, "ddd")
        ),
        ImmutableList.of(
            insertRow(1, "aaa"),
            insertRow(2, "bbb"),
            insertRow(3, "ccc"),
            insertRow(4, "ddd"),
            insertRow(5, "eee"),
            insertRow(6, "fff")
        )
    );

    testSqlChangeLog(TABLE_NAME, ImmutableList.of("data"), elementsPerCheckpoint, expectedRecords);
  }

  private static Record record(int id, String data) {
    return SimpleDataUtil.createRecord(id, data);
  }

  private Table createTable(String tableName, List<String> key, boolean isPartitioned) {
    String partitionByCause = isPartitioned ? "PARTITIONED BY (data)" : "";
    sql("CREATE TABLE %s(id INT, data VARCHAR, PRIMARY KEY(%s) NOT ENFORCED) %s",
        tableName, Joiner.on(',').join(key), partitionByCause);

    // Upgrade the iceberg table to format v2.
    CatalogLoader loader = CatalogLoader.hadoop("my_catalog", CONF, ImmutableMap.of(
        CatalogProperties.WAREHOUSE_LOCATION, warehouse
    ));
    Table table = loader.loadCatalog().loadTable(TableIdentifier.of(DATABASE_NAME, TABLE_NAME));
    TableOperations ops = ((BaseTable) table).operations();
    TableMetadata meta = ops.current();
    ops.commit(meta, meta.upgradeToFormatVersion(2));

    return table;
  }

  private void testSqlChangeLog(String tableName,
                                List<String> key,
                                List<List<Row>> inputRowsPerCheckpoint,
                                List<List<Row>> expectedRecordsPerCheckpoint) throws Exception {
    String dataId = BoundedTableFactory.registerDataSet(inputRowsPerCheckpoint);
    sql("CREATE TABLE %s(id INT NOT NULL, data STRING NOT NULL)" +
        " WITH ('connector'='BoundedSource', 'data-id'='%s')", SOURCE_TABLE, dataId);

    Assert.assertEquals("Should have the expected rows",
        listJoin(inputRowsPerCheckpoint),
        sql("SELECT * FROM %s", SOURCE_TABLE));

    Table table = createTable(tableName, key, partitioned);
    sql("INSERT INTO %s SELECT * FROM %s", tableName, SOURCE_TABLE);

    sql("SELECT * FROM %s", tableName);

    table.refresh();
    List<Snapshot> snapshots = findValidSnapshots(table);
    int expectedSnapshotNum = expectedRecordsPerCheckpoint.size();
    Assert.assertEquals("Should have the expected snapshot number", expectedSnapshotNum, snapshots.size());

    for (int i = 0; i < expectedSnapshotNum; i++) {
      long snapshotId = snapshots.get(i).snapshotId();
<<<<<<< HEAD
      List<Row> expectedRowss = expectedRecordsPerCheckpoint.get(i);
      Assert.assertEquals("Should have the expected records for the checkpoint#" + i,
          expectedRowSet(table, expectedRowss), actualRowSet(table, snapshotId));
=======
      List<Row> expectedRows = expectedRecordsPerCheckpoint.get(i);
      Assert.assertEquals("Should have the expected records for the checkpoint#" + i,
          expectedRowSet(table, expectedRows), actualRowSet(table, snapshotId));
>>>>>>> 40dfec86
    }

    if (expectedSnapshotNum > 0) {
      Assert.assertEquals("Should have the expected rows in the final table",
          Sets.newHashSet(expectedRecordsPerCheckpoint.get(expectedSnapshotNum - 1)),
          Sets.newHashSet(sql("SELECT * FROM %s", tableName)));
    }
  }

  private List<Snapshot> findValidSnapshots(Table table) {
    List<Snapshot> validSnapshots = Lists.newArrayList();
    for (Snapshot snapshot : table.snapshots()) {
      if (snapshot.allManifests().stream().anyMatch(m -> snapshot.snapshotId() == m.snapshotId())) {
        validSnapshots.add(snapshot);
      }
    }
    return validSnapshots;
  }

  private static StructLikeSet expectedRowSet(Table table, List<Row> rows) {
    Record[] records = new Record[rows.size()];
    for (int i = 0; i < records.length; i++) {
      records[i] = record((int) rows.get(i).getField(0), (String) rows.get(i).getField(1));
    }
    return SimpleDataUtil.expectedRowSet(table, records);
  }

  private static StructLikeSet actualRowSet(Table table, long snapshotId) throws IOException {
    return SimpleDataUtil.actualRowSet(table, snapshotId, "*");
  }
}<|MERGE_RESOLUTION|>--- conflicted
+++ resolved
@@ -283,15 +283,9 @@
 
     for (int i = 0; i < expectedSnapshotNum; i++) {
       long snapshotId = snapshots.get(i).snapshotId();
-<<<<<<< HEAD
-      List<Row> expectedRowss = expectedRecordsPerCheckpoint.get(i);
-      Assert.assertEquals("Should have the expected records for the checkpoint#" + i,
-          expectedRowSet(table, expectedRowss), actualRowSet(table, snapshotId));
-=======
       List<Row> expectedRows = expectedRecordsPerCheckpoint.get(i);
       Assert.assertEquals("Should have the expected records for the checkpoint#" + i,
           expectedRowSet(table, expectedRows), actualRowSet(table, snapshotId));
->>>>>>> 40dfec86
     }
 
     if (expectedSnapshotNum > 0) {
