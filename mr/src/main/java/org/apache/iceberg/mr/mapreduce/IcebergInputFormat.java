/*
 * Licensed to the Apache Software Foundation (ASF) under one
 * or more contributor license agreements.  See the NOTICE file
 * distributed with this work for additional information
 * regarding copyright ownership.  The ASF licenses this file
 * to you under the Apache License, Version 2.0 (the
 * "License"); you may not use this file except in compliance
 * with the License.  You may obtain a copy of the License at
 *
 *   http://www.apache.org/licenses/LICENSE-2.0
 *
 * Unless required by applicable law or agreed to in writing,
 * software distributed under the License is distributed on an
 * "AS IS" BASIS, WITHOUT WARRANTIES OR CONDITIONS OF ANY
 * KIND, either express or implied.  See the License for the
 * specific language governing permissions and limitations
 * under the License.
 */

package org.apache.iceberg.mr.mapreduce;

import java.io.IOException;
import java.io.UncheckedIOException;
import java.util.Collections;
import java.util.Iterator;
import java.util.List;
import java.util.Map;
import java.util.Optional;
import java.util.Set;
import java.util.function.BiFunction;
import org.apache.hadoop.conf.Configuration;
import org.apache.hadoop.mapreduce.InputFormat;
import org.apache.hadoop.mapreduce.InputSplit;
import org.apache.hadoop.mapreduce.Job;
import org.apache.hadoop.mapreduce.JobContext;
import org.apache.hadoop.mapreduce.RecordReader;
import org.apache.hadoop.mapreduce.TaskAttemptContext;
import org.apache.iceberg.CombinedScanTask;
import org.apache.iceberg.DataFile;
import org.apache.iceberg.FileScanTask;
import org.apache.iceberg.MetadataColumns;
import org.apache.iceberg.PartitionSpec;
import org.apache.iceberg.Schema;
import org.apache.iceberg.SchemaParser;
import org.apache.iceberg.SerializableTable;
import org.apache.iceberg.StructLike;
import org.apache.iceberg.Table;
import org.apache.iceberg.TableProperties;
import org.apache.iceberg.TableScan;
import org.apache.iceberg.avro.Avro;
import org.apache.iceberg.common.DynMethods;
import org.apache.iceberg.data.DeleteFilter;
import org.apache.iceberg.data.GenericDeleteFilter;
import org.apache.iceberg.data.IdentityPartitionConverters;
import org.apache.iceberg.data.InternalRecordWrapper;
import org.apache.iceberg.data.avro.DataReader;
import org.apache.iceberg.data.orc.GenericOrcReader;
import org.apache.iceberg.data.parquet.GenericParquetReaders;
import org.apache.iceberg.encryption.EncryptedFiles;
import org.apache.iceberg.encryption.EncryptionManager;
import org.apache.iceberg.expressions.Evaluator;
import org.apache.iceberg.expressions.Expression;
import org.apache.iceberg.expressions.Expressions;
import org.apache.iceberg.hive.MetastoreUtil;
import org.apache.iceberg.io.CloseableIterable;
import org.apache.iceberg.io.CloseableIterator;
import org.apache.iceberg.io.FileIO;
import org.apache.iceberg.io.InputFile;
import org.apache.iceberg.mapping.NameMappingParser;
import org.apache.iceberg.mr.Catalogs;
import org.apache.iceberg.mr.InputFormatConfig;
import org.apache.iceberg.mr.hive.HiveIcebergStorageHandler;
import org.apache.iceberg.orc.ORC;
import org.apache.iceberg.parquet.Parquet;
import org.apache.iceberg.relocated.com.google.common.collect.Lists;
import org.apache.iceberg.relocated.com.google.common.collect.Sets;
import org.apache.iceberg.types.Type;
import org.apache.iceberg.types.TypeUtil;
import org.apache.iceberg.util.PartitionUtil;
import org.apache.iceberg.util.SerializationUtil;

/**
 * Generic Mrv2 InputFormat API for Iceberg.
 *
 * @param <T> T is the in memory data model which can either be Pig tuples, Hive rows. Default is Iceberg records
 */
public class IcebergInputFormat<T> extends InputFormat<Void, T> {
  /**
   * Configures the {@code Job} to use the {@code IcebergInputFormat} and
   * returns a helper to add further configuration.
   *
   * @param job the {@code Job} to configure
   */
  public static InputFormatConfig.ConfigBuilder configure(Job job) {
    job.setInputFormatClass(IcebergInputFormat.class);
    return new InputFormatConfig.ConfigBuilder(job.getConfiguration());
  }

  @Override
  public List<InputSplit> getSplits(JobContext context) {
    Configuration conf = context.getConfiguration();
    Table table = Optional
        .ofNullable(HiveIcebergStorageHandler.table(conf, conf.get(InputFormatConfig.TABLE_IDENTIFIER)))
        .orElseGet(() -> Catalogs.loadTable(conf));

    TableScan scan = table.newScan()
            .caseSensitive(conf.getBoolean(InputFormatConfig.CASE_SENSITIVE, InputFormatConfig.CASE_SENSITIVE_DEFAULT));
    long snapshotId = conf.getLong(InputFormatConfig.SNAPSHOT_ID, -1);
    if (snapshotId != -1) {
      scan = scan.useSnapshot(snapshotId);
    }
    long asOfTime = conf.getLong(InputFormatConfig.AS_OF_TIMESTAMP, -1);
    if (asOfTime != -1) {
      scan = scan.asOfTime(asOfTime);
    }
    long splitSize = conf.getLong(InputFormatConfig.SPLIT_SIZE, 0);
    if (splitSize > 0) {
      scan = scan.option(TableProperties.SPLIT_SIZE, String.valueOf(splitSize));
    }
    String schemaStr = conf.get(InputFormatConfig.READ_SCHEMA);
    if (schemaStr != null) {
      scan.project(SchemaParser.fromJson(schemaStr));
    }
    String[] selectedColumns = conf.getStrings(InputFormatConfig.SELECTED_COLUMNS);
    if (selectedColumns != null) {
      scan.select(selectedColumns);
    }

    // TODO add a filter parser to get rid of Serialization
    Expression filter = SerializationUtil.deserializeFromBase64(conf.get(InputFormatConfig.FILTER_EXPRESSION));
    if (filter != null) {
      scan = scan.filter(filter);
    }

    List<InputSplit> splits = Lists.newArrayList();
    boolean applyResidual = !conf.getBoolean(InputFormatConfig.SKIP_RESIDUAL_FILTERING, false);
    InputFormatConfig.InMemoryDataModel model = conf.getEnum(InputFormatConfig.IN_MEMORY_DATA_MODEL,
        InputFormatConfig.InMemoryDataModel.GENERIC);
    try (CloseableIterable<CombinedScanTask> tasksIterable = scan.planTasks()) {
      Table serializableTable = SerializableTable.copyOf(table);
      tasksIterable.forEach(task -> {
        if (applyResidual && (model == InputFormatConfig.InMemoryDataModel.HIVE ||
            model == InputFormatConfig.InMemoryDataModel.PIG)) {
          // TODO: We do not support residual evaluation for HIVE and PIG in memory data model yet
          checkResiduals(task);
        }
        splits.add(new IcebergSplit(serializableTable, conf, task));
      });
    } catch (IOException e) {
      throw new UncheckedIOException(String.format("Failed to close table scan: %s", scan), e);
    }

    return splits;
  }

  private static void checkResiduals(CombinedScanTask task) {
    task.files().forEach(fileScanTask -> {
      Expression residual = fileScanTask.residual();
      if (residual != null && !residual.equals(Expressions.alwaysTrue())) {
        throw new UnsupportedOperationException(
            String.format(
                "Filter expression %s is not completely satisfied. Additional rows " +
                    "can be returned not satisfied by the filter expression", residual));
      }
    });
  }

  @Override
  public RecordReader<Void, T> createRecordReader(InputSplit split, TaskAttemptContext context) {
    return new IcebergRecordReader<>();
  }

  private static final class IcebergRecordReader<T> extends RecordReader<Void, T> {

    private static final String HIVE_VECTORIZED_READER_CLASS = "org.apache.iceberg.mr.hive.vector.HiveVectorizedReader";
    private static final DynMethods.StaticMethod HIVE_VECTORIZED_READER_BUILDER;

    static {
      if (MetastoreUtil.hive3PresentOnClasspath()) {
        HIVE_VECTORIZED_READER_BUILDER = DynMethods.builder("reader")
            .impl(HIVE_VECTORIZED_READER_CLASS,
                InputFile.class,
                FileScanTask.class,
                Map.class,
                TaskAttemptContext.class)
            .buildStatic();
      } else {
        HIVE_VECTORIZED_READER_BUILDER = null;
      }
    }

    private TaskAttemptContext context;
    private Schema tableSchema;
    private Schema expectedSchema;
    private String nameMapping;
    private boolean reuseContainers;
    private boolean caseSensitive;
    private InputFormatConfig.InMemoryDataModel inMemoryDataModel;
    private Iterator<FileScanTask> tasks;
    private T current;
    private CloseableIterator<T> currentIterator;
    private FileIO io;
    private EncryptionManager encryptionManager;
    private Map<String, String> tableProperties;

    @Override
    public void initialize(InputSplit split, TaskAttemptContext newContext) {
      Configuration conf = newContext.getConfiguration();
      // For now IcebergInputFormat does its own split planning and does not accept FileSplit instances
      CombinedScanTask task = ((IcebergSplit) split).task();
      this.context = newContext;
      Table table = ((IcebergSplit) split).table();
      this.io = table.io();
      this.encryptionManager = table.encryption();
      this.tasks = task.files().iterator();
      this.tableSchema = InputFormatConfig.tableSchema(conf);
<<<<<<< HEAD
      this.tableProperties = table.properties();
=======
      this.nameMapping = table.properties().get(TableProperties.DEFAULT_NAME_MAPPING);
>>>>>>> aeccf01c
      this.caseSensitive = conf.getBoolean(InputFormatConfig.CASE_SENSITIVE, InputFormatConfig.CASE_SENSITIVE_DEFAULT);
      this.expectedSchema = readSchema(conf, tableSchema, caseSensitive);
      this.reuseContainers = conf.getBoolean(InputFormatConfig.REUSE_CONTAINERS, false);
      this.inMemoryDataModel = conf.getEnum(InputFormatConfig.IN_MEMORY_DATA_MODEL,
              InputFormatConfig.InMemoryDataModel.GENERIC);
      this.currentIterator = open(tasks.next(), expectedSchema).iterator();
    }

    @Override
    public boolean nextKeyValue() throws IOException {
      while (true) {
        if (currentIterator.hasNext()) {
          current = currentIterator.next();
          return true;
        } else if (tasks.hasNext()) {
          currentIterator.close();
          currentIterator = open(tasks.next(), expectedSchema).iterator();
        } else {
          currentIterator.close();
          return false;
        }
      }
    }

    @Override
    public Void getCurrentKey() {
      return null;
    }

    @Override
    public T getCurrentValue() {
      return current;
    }

    @Override
    public float getProgress() {
      // TODO: We could give a more accurate progress based on records read from the file. Context.getProgress does not
      // have enough information to give an accurate progress value. This isn't that easy, since we don't know how much
      // of the input split has been processed and we are pushing filters into Parquet and ORC. But we do know when a
      // file is opened and could count the number of rows returned, so we can estimate. And we could also add a row
      // count to the readers so that we can get an accurate count of rows that have been either returned or filtered
      // out.
      return context.getProgress();
    }

    @Override
    public void close() throws IOException {
      currentIterator.close();
    }

    private CloseableIterable<T> openTask(FileScanTask currentTask, Schema readSchema) {
      DataFile file = currentTask.file();
      InputFile inputFile = encryptionManager.decrypt(EncryptedFiles.encryptedInput(
          io.newInputFile(file.path().toString()),
          file.keyMetadata()));

      CloseableIterable<T> iterable;
      switch (file.format()) {
        case AVRO:
          iterable = newAvroIterable(inputFile, currentTask, readSchema);
          break;
        case ORC:
          iterable = newOrcIterable(inputFile, currentTask, readSchema);
          break;
        case PARQUET:
          iterable = newParquetIterable(inputFile, currentTask, readSchema);
          break;
        default:
          throw new UnsupportedOperationException(
              String.format("Cannot read %s file: %s", file.format().name(), file.path()));
      }

      return iterable;
    }

    @SuppressWarnings("unchecked")
    private CloseableIterable<T> open(FileScanTask currentTask, Schema readSchema) {
      switch (inMemoryDataModel) {
        case PIG:
          // TODO: Support Pig and Hive object models for IcebergInputFormat
          throw new UnsupportedOperationException("Pig and Hive object models are not supported.");
        case HIVE:
          return openTask(currentTask, readSchema);
        case GENERIC:
          DeleteFilter deletes = new GenericDeleteFilter(io, currentTask, tableSchema, readSchema, tableProperties);
          Schema requiredSchema = deletes.requiredSchema();
          return deletes.filter(openTask(currentTask, requiredSchema));
        default:
          throw new UnsupportedOperationException("Unsupported memory model");
      }
    }

    private CloseableIterable<T> applyResidualFiltering(CloseableIterable<T> iter, Expression residual,
                                                        Schema readSchema) {
      boolean applyResidual = !context.getConfiguration().getBoolean(InputFormatConfig.SKIP_RESIDUAL_FILTERING, false);

      if (applyResidual && residual != null && residual != Expressions.alwaysTrue()) {
        // Date and timestamp values are not the correct type for Evaluator.
        // Wrapping to return the expected type.
        InternalRecordWrapper wrapper = new InternalRecordWrapper(readSchema.asStruct());
        Evaluator filter = new Evaluator(readSchema.asStruct(), residual, caseSensitive);
        return CloseableIterable.filter(iter, record -> filter.eval(wrapper.wrap((StructLike) record)));
      } else {
        return iter;
      }
    }

    private CloseableIterable<T> newAvroIterable(
        InputFile inputFile, FileScanTask task, Schema readSchema) {
      Avro.ReadBuilder avroReadBuilder = Avro.read(inputFile)
          .project(readSchema)
          .split(task.start(), task.length());
      if (reuseContainers) {
        avroReadBuilder.reuseContainers();
      }
      if (nameMapping != null) {
        avroReadBuilder.withNameMapping(NameMappingParser.fromJson(nameMapping));
      }

      switch (inMemoryDataModel) {
        case PIG:
        case HIVE:
          // TODO implement value readers for Pig and Hive
          throw new UnsupportedOperationException("Avro support not yet supported for Pig and Hive");
        case GENERIC:
          avroReadBuilder.createReaderFunc(
              (expIcebergSchema, expAvroSchema) ->
                  DataReader.create(expIcebergSchema, expAvroSchema,
                      constantsMap(task, IdentityPartitionConverters::convertConstant)));
      }
      return applyResidualFiltering(avroReadBuilder.build(), task.residual(), readSchema);
    }

    private CloseableIterable<T> newParquetIterable(InputFile inputFile, FileScanTask task, Schema readSchema) {
      Parquet.ReadBuilder parquetReadBuilder = Parquet.read(inputFile)
          .project(readSchema)
          .filter(task.residual())
          .caseSensitive(caseSensitive)
          .split(task.start(), task.length());
      if (reuseContainers) {
        parquetReadBuilder.reuseContainers();
      }
      if (nameMapping != null) {
        parquetReadBuilder.withNameMapping(NameMappingParser.fromJson(nameMapping));
      }

      switch (inMemoryDataModel) {
        case PIG:
        case HIVE:
          // TODO implement value readers for Pig and Hive
          throw new UnsupportedOperationException("Parquet support not yet supported for Pig and Hive");
        case GENERIC:
          parquetReadBuilder.createReaderFunc(
              fileSchema -> GenericParquetReaders.buildReader(
                  readSchema, fileSchema, constantsMap(task, IdentityPartitionConverters::convertConstant)));
      }
      return applyResidualFiltering(parquetReadBuilder.build(), task.residual(), readSchema);
    }

    private CloseableIterable<T> newOrcIterable(InputFile inputFile, FileScanTask task, Schema readSchema) {
      Map<Integer, ?> idToConstant = constantsMap(task, IdentityPartitionConverters::convertConstant);
      Schema readSchemaWithoutConstantAndMetadataFields = TypeUtil.selectNot(readSchema,
          Sets.union(idToConstant.keySet(), MetadataColumns.metadataFieldIds()));

      CloseableIterable<T> orcIterator = null;
      // ORC does not support reuse containers yet
      switch (inMemoryDataModel) {
        case PIG:
          // TODO: implement value readers for Pig
          throw new UnsupportedOperationException("ORC support not yet supported for Pig");
        case HIVE:
          if (MetastoreUtil.hive3PresentOnClasspath()) {
            orcIterator = HIVE_VECTORIZED_READER_BUILDER.invoke(inputFile, task, idToConstant, context);
          } else {
            throw new UnsupportedOperationException("Vectorized read is unsupported for Hive 2 integration.");
          }
          break;
        case GENERIC:
          ORC.ReadBuilder orcReadBuilder = ORC.read(inputFile)
              .project(readSchemaWithoutConstantAndMetadataFields)
              .filter(task.residual())
              .caseSensitive(caseSensitive)
              .split(task.start(), task.length());
          orcReadBuilder.createReaderFunc(
              fileSchema -> GenericOrcReader.buildReader(
                  readSchema, fileSchema, idToConstant));

          if (nameMapping != null) {
            orcReadBuilder.withNameMapping(NameMappingParser.fromJson(nameMapping));
          }
          orcIterator = orcReadBuilder.build();
      }

      return applyResidualFiltering(orcIterator, task.residual(), readSchema);
    }

    private Map<Integer, ?> constantsMap(FileScanTask task, BiFunction<Type, Object, Object> converter) {
      PartitionSpec spec = task.spec();
      Set<Integer> idColumns = spec.identitySourceIds();
      Schema partitionSchema = TypeUtil.select(expectedSchema, idColumns);
      boolean projectsIdentityPartitionColumns = !partitionSchema.columns().isEmpty();
      if (projectsIdentityPartitionColumns) {
        return PartitionUtil.constantsMap(task, converter);
      } else {
        return Collections.emptyMap();
      }
    }

    private static Schema readSchema(Configuration conf, Schema tableSchema, boolean caseSensitive) {
      Schema readSchema = InputFormatConfig.readSchema(conf);

      if (readSchema != null) {
        return readSchema;
      }

      String[] selectedColumns = InputFormatConfig.selectedColumns(conf);
      if (selectedColumns == null) {
        return tableSchema;
      }

      return caseSensitive ? tableSchema.select(selectedColumns) : tableSchema.caseInsensitiveSelect(selectedColumns);
    }
  }

}<|MERGE_RESOLUTION|>--- conflicted
+++ resolved
@@ -214,11 +214,8 @@
       this.encryptionManager = table.encryption();
       this.tasks = task.files().iterator();
       this.tableSchema = InputFormatConfig.tableSchema(conf);
-<<<<<<< HEAD
       this.tableProperties = table.properties();
-=======
       this.nameMapping = table.properties().get(TableProperties.DEFAULT_NAME_MAPPING);
->>>>>>> aeccf01c
       this.caseSensitive = conf.getBoolean(InputFormatConfig.CASE_SENSITIVE, InputFormatConfig.CASE_SENSITIVE_DEFAULT);
       this.expectedSchema = readSchema(conf, tableSchema, caseSensitive);
       this.reuseContainers = conf.getBoolean(InputFormatConfig.REUSE_CONTAINERS, false);
