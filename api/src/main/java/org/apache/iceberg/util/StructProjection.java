--- conflicted
+++ resolved
@@ -156,11 +156,8 @@
   @Override
   public <T> T get(int pos, Class<T> javaClass) {
     if (struct == null) {
-<<<<<<< HEAD
-=======
       // Return a null struct when projecting a nested required field from an optional struct.
       // See more details in issue #2738.
->>>>>>> 40dfec86
       return null;
     }
 
