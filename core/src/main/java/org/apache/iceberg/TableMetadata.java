/*
 * Licensed to the Apache Software Foundation (ASF) under one
 * or more contributor license agreements.  See the NOTICE file
 * distributed with this work for additional information
 * regarding copyright ownership.  The ASF licenses this file
 * to you under the Apache License, Version 2.0 (the
 * "License"); you may not use this file except in compliance
 * with the License.  You may obtain a copy of the License at
 *
 *   http://www.apache.org/licenses/LICENSE-2.0
 *
 * Unless required by applicable law or agreed to in writing,
 * software distributed under the License is distributed on an
 * "AS IS" BASIS, WITHOUT WARRANTIES OR CONDITIONS OF ANY
 * KIND, either express or implied.  See the License for the
 * specific language governing permissions and limitations
 * under the License.
 */

package org.apache.iceberg;

import java.io.Serializable;
import java.util.List;
import java.util.Map;
import java.util.Optional;
import java.util.OptionalInt;
import java.util.Set;
import java.util.UUID;
import java.util.concurrent.TimeUnit;
import java.util.concurrent.atomic.AtomicInteger;
import java.util.function.Predicate;
import java.util.stream.Collectors;
import org.apache.iceberg.exceptions.ValidationException;
import org.apache.iceberg.io.InputFile;
import org.apache.iceberg.relocated.com.google.common.base.MoreObjects;
import org.apache.iceberg.relocated.com.google.common.base.Objects;
import org.apache.iceberg.relocated.com.google.common.base.Preconditions;
import org.apache.iceberg.relocated.com.google.common.collect.ImmutableList;
import org.apache.iceberg.relocated.com.google.common.collect.ImmutableMap;
import org.apache.iceberg.relocated.com.google.common.collect.Iterables;
import org.apache.iceberg.relocated.com.google.common.collect.Lists;
import org.apache.iceberg.relocated.com.google.common.collect.Maps;
import org.apache.iceberg.relocated.com.google.common.collect.Sets;
import org.apache.iceberg.transforms.Transforms;
import org.apache.iceberg.types.TypeUtil;
import org.apache.iceberg.util.Pair;
import org.apache.iceberg.util.PropertyUtil;

/**
 * Metadata for a table.
 */
public class TableMetadata implements Serializable {
  static final long INITIAL_SEQUENCE_NUMBER = 0;
  static final long INVALID_SEQUENCE_NUMBER = -1;
  static final int DEFAULT_TABLE_FORMAT_VERSION = 1;
  static final int SUPPORTED_TABLE_FORMAT_VERSION = 2;
  static final int INITIAL_SPEC_ID = 0;
  static final int INITIAL_SORT_ORDER_ID = 1;
  static final int INITIAL_SCHEMA_ID = 0;

  private static final long ONE_MINUTE = TimeUnit.MINUTES.toMillis(1);

  public static TableMetadata newTableMetadata(Schema schema,
                                               PartitionSpec spec,
                                               SortOrder sortOrder,
                                               String location,
                                               Map<String, String> properties) {
<<<<<<< HEAD
    return newTableMetadata(schema, spec, sortOrder, location, properties, formatVersion(properties));
=======
    int formatVersion = PropertyUtil.propertyAsInt(properties, TableProperties.FORMAT_VERSION,
        DEFAULT_TABLE_FORMAT_VERSION);
    return newTableMetadata(schema, spec, sortOrder, location, unreservedProperties(properties), formatVersion);
>>>>>>> 4d249d7c
  }

  public static TableMetadata newTableMetadata(Schema schema,
                                               PartitionSpec spec,
                                               String location,
                                               Map<String, String> properties) {
<<<<<<< HEAD
    return newTableMetadata(schema, spec, SortOrder.unsorted(), location, properties, formatVersion(properties));
=======
    SortOrder sortOrder = SortOrder.unsorted();
    int formatVersion = PropertyUtil.propertyAsInt(properties, TableProperties.FORMAT_VERSION,
        DEFAULT_TABLE_FORMAT_VERSION);
    return newTableMetadata(schema, spec, sortOrder, location, unreservedProperties(properties), formatVersion);
  }

  private static Map<String, String> unreservedProperties(Map<String, String> rawProperties) {
    return rawProperties.entrySet().stream()
        .filter(e -> !TableProperties.RESERVED_PROPERTIES.contains(e.getKey()))
        .collect(Collectors.toMap(Map.Entry::getKey, Map.Entry::getValue));
>>>>>>> 4d249d7c
  }

  static TableMetadata newTableMetadata(Schema schema,
                                        PartitionSpec spec,
                                        SortOrder sortOrder,
                                        String location,
                                        Map<String, String> properties,
                                        int formatVersion) {
    Preconditions.checkArgument(properties.keySet().stream().noneMatch(TableProperties.RESERVED_PROPERTIES::contains),
        "Table properties should not contain reserved properties, but got %s", properties);

    // reassign all column ids to ensure consistency
    AtomicInteger lastColumnId = new AtomicInteger(0);
    Schema freshSchema = TypeUtil.assignFreshIds(INITIAL_SCHEMA_ID, schema, lastColumnId::incrementAndGet);

    // rebuild the partition spec using the new column ids
    PartitionSpec.Builder specBuilder = PartitionSpec.builderFor(freshSchema)
        .withSpecId(INITIAL_SPEC_ID);
    for (PartitionField field : spec.fields()) {
      // look up the name of the source field in the old schema to get the new schema's id
      String sourceName = schema.findColumnName(field.sourceId());
      // reassign all partition fields with fresh partition field Ids to ensure consistency
      specBuilder.add(
          freshSchema.findField(sourceName).fieldId(),
          field.name(),
          field.transform().toString());
    }
    PartitionSpec freshSpec = specBuilder.build();

    // rebuild the sort order using the new column ids
    int freshSortOrderId = sortOrder.isUnsorted() ? sortOrder.orderId() : INITIAL_SORT_ORDER_ID;
    SortOrder freshSortOrder = freshSortOrder(freshSortOrderId, freshSchema, sortOrder);

    // Validate the metrics configuration. Note: we only do this on new tables to we don't
    // break existing tables.
    MetricsConfig.fromProperties(properties).validateReferencedColumns(schema);

    return new TableMetadata(null, formatVersion, UUID.randomUUID().toString(), location,
        INITIAL_SEQUENCE_NUMBER, System.currentTimeMillis(),
        lastColumnId.get(), freshSchema.schemaId(), ImmutableList.of(freshSchema),
        freshSpec.specId(), ImmutableList.of(freshSpec), freshSpec.lastAssignedFieldId(),
        freshSortOrderId, ImmutableList.of(freshSortOrder),
        ImmutableMap.copyOf(properties), -1, ImmutableList.of(),
        ImmutableList.of(), ImmutableList.of());
  }

  public static class SnapshotLogEntry implements HistoryEntry {
    private final long timestampMillis;
    private final long snapshotId;

    SnapshotLogEntry(long timestampMillis, long snapshotId) {
      this.timestampMillis = timestampMillis;
      this.snapshotId = snapshotId;
    }

    @Override
    public long timestampMillis() {
      return timestampMillis;
    }

    @Override
    public long snapshotId() {
      return snapshotId;
    }

    @Override
    public boolean equals(Object other) {
      if (this == other) {
        return true;
      } else if (!(other instanceof SnapshotLogEntry)) {
        return false;
      }
      SnapshotLogEntry that = (SnapshotLogEntry) other;
      return timestampMillis == that.timestampMillis && snapshotId == that.snapshotId;
    }

    @Override
    public int hashCode() {
      return Objects.hashCode(timestampMillis, snapshotId);
    }

    @Override
    public String toString() {
      return MoreObjects.toStringHelper(this)
          .add("timestampMillis", timestampMillis)
          .add("snapshotId", snapshotId)
          .toString();
    }
  }

  public static class MetadataLogEntry {
    private final long timestampMillis;
    private final String file;

    MetadataLogEntry(long timestampMillis, String file) {
      this.timestampMillis = timestampMillis;
      this.file = file;
    }

    public long timestampMillis() {
      return timestampMillis;
    }

    public String file() {
      return file;
    }

    @Override
    public boolean equals(Object other) {
      if (this == other) {
        return true;
      } else if (!(other instanceof MetadataLogEntry)) {
        return false;
      }
      MetadataLogEntry that = (MetadataLogEntry) other;
      return timestampMillis == that.timestampMillis &&
              java.util.Objects.equals(file, that.file);
    }

    @Override
    public int hashCode() {
      return Objects.hashCode(timestampMillis, file);
    }

    @Override
    public String toString() {
      return MoreObjects.toStringHelper(this)
          .add("timestampMillis", timestampMillis)
          .add("file", file)
          .toString();
    }
  }

  private final transient InputFile file;

  // stored metadata
  private final String metadataFileLocation;
  private final int formatVersion;
  private final String uuid;
  private final String location;
  private final long lastSequenceNumber;
  private final long lastUpdatedMillis;
  private final int lastColumnId;
  private final int currentSchemaId;
  private final List<Schema> schemas;
  private final int defaultSpecId;
  private final List<PartitionSpec> specs;
  private final int lastAssignedPartitionId;
  private final int defaultSortOrderId;
  private final List<SortOrder> sortOrders;
  private final Map<String, String> properties;
  private final long currentSnapshotId;
  private final List<Snapshot> snapshots;
  private final Map<Long, Snapshot> snapshotsById;
  private final Map<Integer, Schema> schemasById;
  private final Map<Integer, PartitionSpec> specsById;
  private final Map<Integer, SortOrder> sortOrdersById;
  private final List<HistoryEntry> snapshotLog;
  private final List<MetadataLogEntry> previousFiles;

  @SuppressWarnings("checkstyle:CyclomaticComplexity")
  TableMetadata(InputFile file,
                int formatVersion,
                String uuid,
                String location,
                long lastSequenceNumber,
                long lastUpdatedMillis,
                int lastColumnId,
                int currentSchemaId,
                List<Schema> schemas,
                int defaultSpecId,
                List<PartitionSpec> specs,
                int lastAssignedPartitionId,
                int defaultSortOrderId,
                List<SortOrder> sortOrders,
                Map<String, String> properties,
                long currentSnapshotId,
                List<Snapshot> snapshots,
                List<HistoryEntry> snapshotLog,
                List<MetadataLogEntry> previousFiles) {
    Preconditions.checkArgument(specs != null && !specs.isEmpty(), "Partition specs cannot be null or empty");
    Preconditions.checkArgument(sortOrders != null && !sortOrders.isEmpty(), "Sort orders cannot be null or empty");
    Preconditions.checkArgument(formatVersion <= SUPPORTED_TABLE_FORMAT_VERSION,
        "Unsupported format version: v%s", formatVersion);
    Preconditions.checkArgument(formatVersion == 1 || uuid != null,
        "UUID is required in format v%s", formatVersion);
    Preconditions.checkArgument(formatVersion > 1 || lastSequenceNumber == 0,
        "Sequence number must be 0 in v1: %s", lastSequenceNumber);

    this.formatVersion = formatVersion;
    this.file = file;
    this.metadataFileLocation = file != null ? file.location() : null;
    this.uuid = uuid;
    this.location = location;
    this.lastSequenceNumber = lastSequenceNumber;
    this.lastUpdatedMillis = lastUpdatedMillis;
    this.lastColumnId = lastColumnId;
    this.currentSchemaId = currentSchemaId;
    this.schemas = schemas;
    this.specs = specs;
    this.defaultSpecId = defaultSpecId;
    this.lastAssignedPartitionId = lastAssignedPartitionId;
    this.defaultSortOrderId = defaultSortOrderId;
    this.sortOrders = sortOrders;
    this.properties = properties;
    this.currentSnapshotId = currentSnapshotId;
    this.snapshots = snapshots;
    this.snapshotLog = snapshotLog;
    this.previousFiles = previousFiles;

    this.snapshotsById = indexAndValidateSnapshots(snapshots, lastSequenceNumber);
    this.schemasById = indexSchemas();
    this.specsById = indexSpecs(specs);
    this.sortOrdersById = indexSortOrders(sortOrders);

    HistoryEntry last = null;
    for (HistoryEntry logEntry : snapshotLog) {
      if (last != null) {
        Preconditions.checkArgument(
            (logEntry.timestampMillis() - last.timestampMillis()) >= -ONE_MINUTE,
            "[BUG] Expected sorted snapshot log entries.");
      }
      last = logEntry;
    }
    if (last != null) {
      Preconditions.checkArgument(
          // commits can happen concurrently from different machines.
          // A tolerance helps us avoid failure for small clock skew
          lastUpdatedMillis - last.timestampMillis() >= -ONE_MINUTE,
          "Invalid update timestamp %s: before last snapshot log entry at %s",
          lastUpdatedMillis, last.timestampMillis());
    }

    MetadataLogEntry previous = null;
    for (MetadataLogEntry metadataEntry : previousFiles) {
      if (previous != null) {
        Preconditions.checkArgument(
            // commits can happen concurrently from different machines.
            // A tolerance helps us avoid failure for small clock skew
            (metadataEntry.timestampMillis() - previous.timestampMillis()) >= -ONE_MINUTE,
            "[BUG] Expected sorted previous metadata log entries.");
      }
      previous = metadataEntry;
    }
      // Make sure that this update's lastUpdatedMillis is > max(previousFile's timestamp)
    if (previous != null) {
      Preconditions.checkArgument(
          // commits can happen concurrently from different machines.
          // A tolerance helps us avoid failure for small clock skew
          lastUpdatedMillis - previous.timestampMillis >= -ONE_MINUTE,
          "Invalid update timestamp %s: before the latest metadata log entry timestamp %s",
          lastUpdatedMillis, previous.timestampMillis);
    }

    Preconditions.checkArgument(
        currentSnapshotId < 0 || snapshotsById.containsKey(currentSnapshotId),
        "Invalid table metadata: Cannot find current version");
  }

  public int formatVersion() {
    return formatVersion;
  }

  public String metadataFileLocation() {
    return metadataFileLocation;
  }

  public String uuid() {
    return uuid;
  }

  public long lastSequenceNumber() {
    return lastSequenceNumber;
  }

  public long nextSequenceNumber() {
    return formatVersion > 1 ? lastSequenceNumber + 1 : INITIAL_SEQUENCE_NUMBER;
  }

  public long lastUpdatedMillis() {
    return lastUpdatedMillis;
  }

  public int lastColumnId() {
    return lastColumnId;
  }

  public Schema schema() {
    return schemasById.get(currentSchemaId);
  }

  public List<Schema> schemas() {
    return schemas;
  }

  public Map<Integer, Schema> schemasById() {
    return schemasById;
  }

  public int currentSchemaId() {
    return currentSchemaId;
  }

  public PartitionSpec spec() {
    return specsById.get(defaultSpecId);
  }

  public PartitionSpec spec(int id) {
    return specsById.get(id);
  }

  public List<PartitionSpec> specs() {
    return specs;
  }

  public Map<Integer, PartitionSpec> specsById() {
    return specsById;
  }

  int lastAssignedPartitionId() {
    return lastAssignedPartitionId;
  }

  public int defaultSpecId() {
    return defaultSpecId;
  }

  public int defaultSortOrderId() {
    return defaultSortOrderId;
  }

  public SortOrder sortOrder() {
    return sortOrdersById.get(defaultSortOrderId);
  }

  public List<SortOrder> sortOrders() {
    return sortOrders;
  }

  public Map<Integer, SortOrder> sortOrdersById() {
    return sortOrdersById;
  }

  public String location() {
    return location;
  }

  public Map<String, String> properties() {
    return properties;
  }

  public String property(String property, String defaultValue) {
    return properties.getOrDefault(property, defaultValue);
  }

  public boolean propertyAsBoolean(String property, boolean defaultValue) {
    return PropertyUtil.propertyAsBoolean(properties, property, defaultValue);
  }

  public int propertyAsInt(String property, int defaultValue) {
    return PropertyUtil.propertyAsInt(properties, property, defaultValue);
  }

  public long propertyAsLong(String property, long defaultValue) {
    return PropertyUtil.propertyAsLong(properties, property, defaultValue);
  }

  public Snapshot snapshot(long snapshotId) {
    return snapshotsById.get(snapshotId);
  }

  public Snapshot currentSnapshot() {
    return snapshotsById.get(currentSnapshotId);
  }

  public List<Snapshot> snapshots() {
    return snapshots;
  }

  public List<HistoryEntry> snapshotLog() {
    return snapshotLog;
  }

  public List<MetadataLogEntry> previousFiles() {
    return previousFiles;
  }

  public TableMetadata withUUID() {
    if (uuid != null) {
      return this;
    } else {
      return new TableMetadata(null, formatVersion, UUID.randomUUID().toString(), location,
          lastSequenceNumber, lastUpdatedMillis, lastColumnId, currentSchemaId, schemas, defaultSpecId, specs,
          lastAssignedPartitionId, defaultSortOrderId, sortOrders, properties,
          currentSnapshotId, snapshots, snapshotLog, addPreviousFile(file, lastUpdatedMillis));
    }
  }

  public TableMetadata updateSchema(Schema newSchema, int newLastColumnId) {
    PartitionSpec.checkCompatibility(spec(), newSchema);
    SortOrder.checkCompatibility(sortOrder(), newSchema);
    // rebuild all of the partition specs and sort orders for the new current schema
    List<PartitionSpec> updatedSpecs = Lists.transform(specs, spec -> updateSpecSchema(newSchema, spec));
    List<SortOrder> updatedSortOrders = Lists.transform(sortOrders, order -> updateSortOrderSchema(newSchema, order));

    int newSchemaId = reuseOrCreateNewSchemaId(newSchema);
    if (currentSchemaId == newSchemaId && newLastColumnId == lastColumnId) {
      // the new spec and last column Id is already current and no change is needed
      return this;
    }

    ImmutableList.Builder<Schema> builder = ImmutableList.<Schema>builder().addAll(schemas);
    if (!schemasById.containsKey(newSchemaId)) {
      builder.add(new Schema(newSchemaId, newSchema.columns(), newSchema.identifierFieldIds()));
    }

    return new TableMetadata(null, formatVersion, uuid, location,
        lastSequenceNumber, System.currentTimeMillis(), newLastColumnId,
        newSchemaId, builder.build(), defaultSpecId, updatedSpecs, lastAssignedPartitionId,
        defaultSortOrderId, updatedSortOrders, properties, currentSnapshotId, snapshots, snapshotLog,
        addPreviousFile(file, lastUpdatedMillis));
  }

  // The caller is responsible to pass a newPartitionSpec with correct partition field IDs
  public TableMetadata updatePartitionSpec(PartitionSpec newPartitionSpec) {
    Schema schema = schema();

    PartitionSpec.checkCompatibility(newPartitionSpec, schema);
    ValidationException.check(formatVersion > 1 || PartitionSpec.hasSequentialIds(newPartitionSpec),
        "Spec does not use sequential IDs that are required in v1: %s", newPartitionSpec);

    // if the spec already exists, use the same ID. otherwise, use 1 more than the highest ID.
    int newDefaultSpecId = INITIAL_SPEC_ID;
    for (PartitionSpec spec : specs) {
      if (newPartitionSpec.compatibleWith(spec)) {
        newDefaultSpecId = spec.specId();
        break;
      } else if (newDefaultSpecId <= spec.specId()) {
        newDefaultSpecId = spec.specId() + 1;
      }
    }

    if (defaultSpecId == newDefaultSpecId) {
      // the new spec is already current and no change is needed
      return this;
    }

    ImmutableList.Builder<PartitionSpec> builder = ImmutableList.<PartitionSpec>builder()
        .addAll(specs);
    if (!specsById.containsKey(newDefaultSpecId)) {
      // get a fresh spec to ensure the spec ID is set to the new default
      builder.add(freshSpec(newDefaultSpecId, schema, newPartitionSpec));
    }

    return new TableMetadata(null, formatVersion, uuid, location,
        lastSequenceNumber, System.currentTimeMillis(), lastColumnId, currentSchemaId, schemas, newDefaultSpecId,
        builder.build(), Math.max(lastAssignedPartitionId, newPartitionSpec.lastAssignedFieldId()),
        defaultSortOrderId, sortOrders, properties,
        currentSnapshotId, snapshots, snapshotLog, addPreviousFile(file, lastUpdatedMillis));
  }

  public TableMetadata replaceSortOrder(SortOrder newOrder) {
    Schema schema = schema();
    SortOrder.checkCompatibility(newOrder, schema);

    // determine the next order id
    int newOrderId = INITIAL_SORT_ORDER_ID;
    for (SortOrder order : sortOrders) {
      if (order.sameOrder(newOrder)) {
        newOrderId = order.orderId();
        break;
      } else if (newOrderId <= order.orderId()) {
        newOrderId = order.orderId() + 1;
      }
    }

    if (newOrderId == defaultSortOrderId) {
      return this;
    }

    ImmutableList.Builder<SortOrder> builder = ImmutableList.builder();
    builder.addAll(sortOrders);

    if (!sortOrdersById.containsKey(newOrderId)) {
      if (newOrder.isUnsorted()) {
        newOrderId = SortOrder.unsorted().orderId();
        builder.add(SortOrder.unsorted());
      } else {
        // rebuild the sort order using new column ids
        builder.add(freshSortOrder(newOrderId, schema, newOrder));
      }
    }

    return new TableMetadata(null, formatVersion, uuid, location,
        lastSequenceNumber, System.currentTimeMillis(), lastColumnId, currentSchemaId, schemas, defaultSpecId, specs,
        lastAssignedPartitionId, newOrderId, builder.build(), properties, currentSnapshotId, snapshots, snapshotLog,
        addPreviousFile(file, lastUpdatedMillis));
  }

  public TableMetadata addStagedSnapshot(Snapshot snapshot) {
    ValidationException.check(formatVersion == 1 || snapshot.sequenceNumber() > lastSequenceNumber,
        "Cannot add snapshot with sequence number %s older than last sequence number %s",
        snapshot.sequenceNumber(), lastSequenceNumber);

    List<Snapshot> newSnapshots = ImmutableList.<Snapshot>builder()
        .addAll(snapshots)
        .add(snapshot)
        .build();

    return new TableMetadata(null, formatVersion, uuid, location,
        snapshot.sequenceNumber(), snapshot.timestampMillis(), lastColumnId,
        currentSchemaId, schemas, defaultSpecId, specs, lastAssignedPartitionId,
        defaultSortOrderId, sortOrders, properties, currentSnapshotId, newSnapshots, snapshotLog,
        addPreviousFile(file, lastUpdatedMillis));
  }

  public TableMetadata replaceCurrentSnapshot(Snapshot snapshot) {
    // there can be operations (viz. rollback, cherrypick) where an existing snapshot could be replacing current
    if (snapshotsById.containsKey(snapshot.snapshotId())) {
      return setCurrentSnapshotTo(snapshot);
    }

    ValidationException.check(formatVersion == 1 || snapshot.sequenceNumber() > lastSequenceNumber,
        "Cannot add snapshot with sequence number %s older than last sequence number %s",
        snapshot.sequenceNumber(), lastSequenceNumber);

    List<Snapshot> newSnapshots = ImmutableList.<Snapshot>builder()
        .addAll(snapshots)
        .add(snapshot)
        .build();
    List<HistoryEntry> newSnapshotLog = ImmutableList.<HistoryEntry>builder()
        .addAll(snapshotLog)
        .add(new SnapshotLogEntry(snapshot.timestampMillis(), snapshot.snapshotId()))
        .build();

    return new TableMetadata(null, formatVersion, uuid, location,
        snapshot.sequenceNumber(), snapshot.timestampMillis(), lastColumnId,
        currentSchemaId, schemas, defaultSpecId, specs, lastAssignedPartitionId,
        defaultSortOrderId, sortOrders, properties, snapshot.snapshotId(), newSnapshots, newSnapshotLog,
        addPreviousFile(file, lastUpdatedMillis));
  }

  public TableMetadata removeSnapshotsIf(Predicate<Snapshot> removeIf) {
    List<Snapshot> filtered = Lists.newArrayListWithExpectedSize(snapshots.size());
    for (Snapshot snapshot : snapshots) {
      // keep the current snapshot and any snapshots that do not match the removeIf condition
      if (snapshot.snapshotId() == currentSnapshotId || !removeIf.test(snapshot)) {
        filtered.add(snapshot);
      }
    }

    // update the snapshot log
    Set<Long> validIds = Sets.newHashSet(Iterables.transform(filtered, Snapshot::snapshotId));
    List<HistoryEntry> newSnapshotLog = Lists.newArrayList();
    for (HistoryEntry logEntry : snapshotLog) {
      if (validIds.contains(logEntry.snapshotId())) {
        // copy the log entries that are still valid
        newSnapshotLog.add(logEntry);
      } else {
        // any invalid entry causes the history before it to be removed. otherwise, there could be
        // history gaps that cause time-travel queries to produce incorrect results. for example,
        // if history is [(t1, s1), (t2, s2), (t3, s3)] and s2 is removed, the history cannot be
        // [(t1, s1), (t3, s3)] because it appears that s3 was current during the time between t2
        // and t3 when in fact s2 was the current snapshot.
        newSnapshotLog.clear();
      }
    }

    return new TableMetadata(null, formatVersion, uuid, location,
        lastSequenceNumber, System.currentTimeMillis(), lastColumnId, currentSchemaId, schemas, defaultSpecId, specs,
        lastAssignedPartitionId, defaultSortOrderId, sortOrders, properties, currentSnapshotId, filtered,
        ImmutableList.copyOf(newSnapshotLog), addPreviousFile(file, lastUpdatedMillis));
  }

  private TableMetadata setCurrentSnapshotTo(Snapshot snapshot) {
    ValidationException.check(snapshotsById.containsKey(snapshot.snapshotId()),
        "Cannot set current snapshot to unknown: %s", snapshot.snapshotId());
    ValidationException.check(formatVersion == 1 || snapshot.sequenceNumber() <= lastSequenceNumber,
        "Last sequence number %s is less than existing snapshot sequence number %s",
        lastSequenceNumber, snapshot.sequenceNumber());

    if (currentSnapshotId == snapshot.snapshotId()) {
      // change is a noop
      return this;
    }

    long nowMillis = System.currentTimeMillis();
    List<HistoryEntry> newSnapshotLog = ImmutableList.<HistoryEntry>builder()
        .addAll(snapshotLog)
        .add(new SnapshotLogEntry(nowMillis, snapshot.snapshotId()))
        .build();

    return new TableMetadata(null, formatVersion, uuid, location,
        lastSequenceNumber, nowMillis, lastColumnId, currentSchemaId, schemas, defaultSpecId, specs,
        lastAssignedPartitionId, defaultSortOrderId, sortOrders, properties, snapshot.snapshotId(), snapshots,
        newSnapshotLog, addPreviousFile(file, lastUpdatedMillis));
  }

  public TableMetadata replaceProperties(Map<String, String> rawProperties) {
    ValidationException.check(rawProperties != null, "Cannot set properties to null");
    Map<String, String> newProperties = unreservedProperties(rawProperties);
    TableMetadata metadata = new TableMetadata(null, formatVersion, uuid, location,
        lastSequenceNumber, System.currentTimeMillis(), lastColumnId, currentSchemaId, schemas, defaultSpecId, specs,
        lastAssignedPartitionId, defaultSortOrderId, sortOrders, newProperties, currentSnapshotId, snapshots,
        snapshotLog, addPreviousFile(file, lastUpdatedMillis, newProperties));

    int newFormatVersion = PropertyUtil.propertyAsInt(rawProperties, TableProperties.FORMAT_VERSION, formatVersion);
    if (formatVersion != newFormatVersion) {
      metadata = metadata.upgradeToFormatVersion(newFormatVersion);
    }

    return metadata;
  }

  public TableMetadata removeSnapshotLogEntries(Set<Long> snapshotIds) {
    List<HistoryEntry> newSnapshotLog = Lists.newArrayList();
    for (HistoryEntry logEntry : snapshotLog) {
      if (!snapshotIds.contains(logEntry.snapshotId())) {
        // copy the log entries that are still valid
        newSnapshotLog.add(logEntry);
      }
    }

    ValidationException.check(currentSnapshotId < 0 || // not set
            Iterables.getLast(newSnapshotLog).snapshotId() == currentSnapshotId,
        "Cannot set invalid snapshot log: latest entry is not the current snapshot");

    return new TableMetadata(null, formatVersion, uuid, location,
        lastSequenceNumber, System.currentTimeMillis(), lastColumnId, currentSchemaId, schemas, defaultSpecId, specs,
        lastAssignedPartitionId, defaultSortOrderId, sortOrders, properties, currentSnapshotId,
        snapshots, newSnapshotLog, addPreviousFile(file, lastUpdatedMillis));
  }

  private PartitionSpec reassignPartitionIds(PartitionSpec partitionSpec, TypeUtil.NextID nextID) {
    PartitionSpec.Builder specBuilder = PartitionSpec.builderFor(partitionSpec.schema())
        .withSpecId(partitionSpec.specId());

    if (formatVersion > 1) {
      // for v2 and later, reuse any existing field IDs, but reproduce the same spec
      Map<Pair<Integer, String>, Integer> transformToFieldId = specs.stream()
          .flatMap(spec -> spec.fields().stream())
          .collect(Collectors.toMap(
              field -> Pair.of(field.sourceId(), field.transform().toString()),
              PartitionField::fieldId,
              Math::max));

      for (PartitionField field : partitionSpec.fields()) {
        // reassign the partition field ids
        int partitionFieldId = transformToFieldId.computeIfAbsent(
            Pair.of(field.sourceId(), field.transform().toString()), k -> nextID.get());
        specBuilder.add(
            field.sourceId(),
            partitionFieldId,
            field.name(),
            field.transform());
      }

    } else {
      // for v1, preserve the existing spec and carry forward all fields, replacing missing fields with void
      Map<Pair<Integer, String>, PartitionField> newFields = Maps.newLinkedHashMap();
      for (PartitionField newField : partitionSpec.fields()) {
        newFields.put(Pair.of(newField.sourceId(), newField.transform().toString()), newField);
      }

      for (PartitionField field : spec().fields()) {
        // ensure each field is either carried forward or replaced with void
        PartitionField newField = newFields.remove(Pair.of(field.sourceId(), field.transform().toString()));
        if (newField != null) {
          // copy the new field with the existing field ID
          specBuilder.add(newField.sourceId(), field.fieldId(), newField.name(), newField.transform());
        } else {
          specBuilder.add(field.sourceId(), field.fieldId(), field.name(), Transforms.alwaysNull());
        }
      }

      // add any remaining new fields at the end and assign new partition field IDs
      for (PartitionField newField : newFields.values()) {
        specBuilder.add(newField.sourceId(), nextID.get(), newField.name(), newField.transform());
      }
    }

    return specBuilder.build();
  }

  // The caller is responsible to pass a updatedPartitionSpec with correct partition field IDs
  public TableMetadata buildReplacement(Schema updatedSchema, PartitionSpec updatedPartitionSpec,
                                        SortOrder updatedSortOrder, String newLocation,
                                        Map<String, String> updatedProperties) {
    ValidationException.check(formatVersion > 1 || PartitionSpec.hasSequentialIds(updatedPartitionSpec),
        "Spec does not use sequential IDs that are required in v1: %s", updatedPartitionSpec);

    AtomicInteger newLastColumnId = new AtomicInteger(lastColumnId);
    Schema freshSchema = TypeUtil.assignFreshIds(updatedSchema, schema(), newLastColumnId::incrementAndGet);

    // determine the next spec id
    OptionalInt maxSpecId = specs.stream().mapToInt(PartitionSpec::specId).max();
    int nextSpecId = maxSpecId.orElse(TableMetadata.INITIAL_SPEC_ID) + 1;

    // rebuild the partition spec using the new column ids
    PartitionSpec freshSpec = freshSpec(nextSpecId, freshSchema, updatedPartitionSpec);

    // reassign partition field ids with existing partition specs in the table
    AtomicInteger lastPartitionId = new AtomicInteger(lastAssignedPartitionId);
    PartitionSpec newSpec = reassignPartitionIds(freshSpec, lastPartitionId::incrementAndGet);

    // if the spec already exists, use the same ID. otherwise, use 1 more than the highest ID.
    int specId = specs.stream()
        .filter(newSpec::compatibleWith)
        .findFirst()
        .map(PartitionSpec::specId)
        .orElse(nextSpecId);

    ImmutableList.Builder<PartitionSpec> specListBuilder = ImmutableList.<PartitionSpec>builder().addAll(specs);
    if (!specsById.containsKey(specId)) {
      specListBuilder.add(newSpec);
    }

    // determine the next order id
    OptionalInt maxOrderId = sortOrders.stream().mapToInt(SortOrder::orderId).max();
    int nextOrderId = maxOrderId.isPresent() ? maxOrderId.getAsInt() + 1 : INITIAL_SORT_ORDER_ID;

    // rebuild the sort order using new column ids
    int freshSortOrderId = updatedSortOrder.isUnsorted() ? updatedSortOrder.orderId() : nextOrderId;
    SortOrder freshSortOrder = freshSortOrder(freshSortOrderId, freshSchema, updatedSortOrder);

    // if the order already exists, use the same ID. otherwise, use the fresh order ID
    Optional<SortOrder> sameSortOrder = sortOrders.stream()
        .filter(sortOrder -> sortOrder.sameOrder(freshSortOrder))
        .findAny();
    int orderId = sameSortOrder.map(SortOrder::orderId).orElse(freshSortOrderId);

    ImmutableList.Builder<SortOrder> sortOrdersBuilder = ImmutableList.<SortOrder>builder().addAll(sortOrders);
    if (!sortOrdersById.containsKey(orderId)) {
      sortOrdersBuilder.add(freshSortOrder);
    }

    Map<String, String> newProperties = Maps.newHashMap();
    newProperties.putAll(this.properties);
    newProperties.putAll(unreservedProperties(updatedProperties));

    // check if there is format version override
    int newFormatVersion = PropertyUtil.propertyAsInt(updatedProperties, TableProperties.FORMAT_VERSION, formatVersion);

    // determine the next schema id
    int freshSchemaId = reuseOrCreateNewSchemaId(freshSchema);
    ImmutableList.Builder<Schema> schemasBuilder = ImmutableList.<Schema>builder().addAll(schemas);

    if (!schemasById.containsKey(freshSchemaId)) {
      schemasBuilder.add(new Schema(freshSchemaId, freshSchema.columns(), freshSchema.identifierFieldIds()));
    }

    TableMetadata metadata = new TableMetadata(null, formatVersion, uuid, newLocation,
        lastSequenceNumber, System.currentTimeMillis(), newLastColumnId.get(), freshSchemaId, schemasBuilder.build(),
        specId, specListBuilder.build(), Math.max(lastAssignedPartitionId, newSpec.lastAssignedFieldId()),
        orderId, sortOrdersBuilder.build(), ImmutableMap.copyOf(newProperties),
        -1, snapshots, ImmutableList.of(), addPreviousFile(file, lastUpdatedMillis, newProperties));

    if (formatVersion != newFormatVersion) {
      metadata = metadata.upgradeToFormatVersion(newFormatVersion);
    }

    return metadata;
  }

  public TableMetadata updateLocation(String newLocation) {
    return new TableMetadata(null, formatVersion, uuid, newLocation,
        lastSequenceNumber, System.currentTimeMillis(), lastColumnId, currentSchemaId, schemas, defaultSpecId, specs,
        lastAssignedPartitionId, defaultSortOrderId, sortOrders, properties, currentSnapshotId,
        snapshots, snapshotLog, addPreviousFile(file, lastUpdatedMillis));
  }

  public TableMetadata upgradeToFormatVersion(int newFormatVersion) {
    Preconditions.checkArgument(newFormatVersion <= SUPPORTED_TABLE_FORMAT_VERSION,
        "Cannot upgrade table to unsupported format version: v%s (supported: v%s)",
        newFormatVersion, SUPPORTED_TABLE_FORMAT_VERSION);
    Preconditions.checkArgument(newFormatVersion >= formatVersion,
        "Cannot downgrade v%s table to v%s", formatVersion, newFormatVersion);

    if (newFormatVersion == formatVersion) {
      return this;
    }

    return new TableMetadata(null, newFormatVersion, uuid, location,
        lastSequenceNumber, System.currentTimeMillis(), lastColumnId, currentSchemaId, schemas, defaultSpecId, specs,
        lastAssignedPartitionId, defaultSortOrderId, sortOrders, properties, currentSnapshotId,
        snapshots, snapshotLog, addPreviousFile(file, lastUpdatedMillis));
  }

  private List<MetadataLogEntry> addPreviousFile(InputFile previousFile, long timestampMillis) {
    return addPreviousFile(previousFile, timestampMillis, properties);
  }

  private List<MetadataLogEntry> addPreviousFile(InputFile previousFile, long timestampMillis,
                                                 Map<String, String> updatedProperties) {
    if (previousFile == null) {
      return previousFiles;
    }

    int maxSize = Math.max(1, PropertyUtil.propertyAsInt(updatedProperties,
            TableProperties.METADATA_PREVIOUS_VERSIONS_MAX, TableProperties.METADATA_PREVIOUS_VERSIONS_MAX_DEFAULT));

    List<MetadataLogEntry> newMetadataLog;
    if (previousFiles.size() >= maxSize) {
      int removeIndex = previousFiles.size() - maxSize + 1;
      newMetadataLog = Lists.newArrayList(previousFiles.subList(removeIndex, previousFiles.size()));
    } else {
      newMetadataLog = Lists.newArrayList(previousFiles);
    }
    newMetadataLog.add(new MetadataLogEntry(timestampMillis, previousFile.location()));

    return newMetadataLog;
  }

  private static PartitionSpec updateSpecSchema(Schema schema, PartitionSpec partitionSpec) {
    PartitionSpec.Builder specBuilder = PartitionSpec.builderFor(schema)
        .withSpecId(partitionSpec.specId());

    // add all of the fields to the builder. IDs should not change.
    for (PartitionField field : partitionSpec.fields()) {
      specBuilder.add(field.sourceId(), field.fieldId(), field.name(), field.transform());
    }

    return specBuilder.build();
  }

  private static SortOrder updateSortOrderSchema(Schema schema, SortOrder sortOrder) {
    SortOrder.Builder builder = SortOrder.builderFor(schema).withOrderId(sortOrder.orderId());

    // add all of the fields to the builder. IDs should not change.
    for (SortField field : sortOrder.fields()) {
      builder.addSortField(field.transform().toString(), field.sourceId(), field.direction(), field.nullOrder());
    }

    return builder.build();
  }

  private static PartitionSpec freshSpec(int specId, Schema schema, PartitionSpec partitionSpec) {
    PartitionSpec.Builder specBuilder = PartitionSpec.builderFor(schema)
        .withSpecId(specId);

    for (PartitionField field : partitionSpec.fields()) {
      // look up the name of the source field in the old schema to get the new schema's id
      String sourceName = partitionSpec.schema().findColumnName(field.sourceId());
      specBuilder.add(
          schema.findField(sourceName).fieldId(),
          field.fieldId(),
          field.name(),
          field.transform().toString());
    }

    return specBuilder.build();
  }

  private static SortOrder freshSortOrder(int orderId, Schema schema, SortOrder sortOrder) {
    SortOrder.Builder builder = SortOrder.builderFor(schema).withOrderId(orderId);

    for (SortField field : sortOrder.fields()) {
      // look up the name of the source field in the old schema to get the new schema's id
      String sourceName = sortOrder.schema().findColumnName(field.sourceId());
      // reassign all sort fields with fresh sort field IDs
      int newSourceId = schema.findField(sourceName).fieldId();
      builder.addSortField(
          field.transform().toString(),
          newSourceId,
          field.direction(),
          field.nullOrder());
    }

    return builder.build();
  }

  private static Map<Long, Snapshot> indexAndValidateSnapshots(List<Snapshot> snapshots, long lastSequenceNumber) {
    ImmutableMap.Builder<Long, Snapshot> builder = ImmutableMap.builder();
    for (Snapshot snap : snapshots) {
      ValidationException.check(snap.sequenceNumber() <= lastSequenceNumber,
          "Invalid snapshot with sequence number %s greater than last sequence number %s",
          snap.sequenceNumber(), lastSequenceNumber);
      builder.put(snap.snapshotId(), snap);
    }
    return builder.build();
  }

  private Map<Integer, Schema> indexSchemas() {
    ImmutableMap.Builder<Integer, Schema> builder = ImmutableMap.builder();
    for (Schema schema : schemas) {
      builder.put(schema.schemaId(), schema);
    }
    return builder.build();
  }

  private static Map<Integer, PartitionSpec> indexSpecs(List<PartitionSpec> specs) {
    ImmutableMap.Builder<Integer, PartitionSpec> builder = ImmutableMap.builder();
    for (PartitionSpec spec : specs) {
      builder.put(spec.specId(), spec);
    }
    return builder.build();
  }

  private static Map<Integer, SortOrder> indexSortOrders(List<SortOrder> sortOrders) {
    ImmutableMap.Builder<Integer, SortOrder> builder = ImmutableMap.builder();
    for (SortOrder sortOrder : sortOrders) {
      builder.put(sortOrder.orderId(), sortOrder);
    }
    return builder.build();
  }

  private int reuseOrCreateNewSchemaId(Schema newSchema) {
    // if the schema already exists, use its id; otherwise use the highest id + 1
    int newSchemaId = currentSchemaId;
    for (Schema schema : schemas) {
      if (schema.sameSchema(newSchema)) {
        newSchemaId = schema.schemaId();
        break;
      } else if (schema.schemaId() >= newSchemaId) {
        newSchemaId = schema.schemaId() + 1;
      }
    }
    return newSchemaId;
  }

  private static int formatVersion(Map<String, String> properties) {
    return PropertyUtil.propertyAsInt(properties,
            TableProperties.FORMAT_VERSION,
            TableProperties.DEFAULT_FORMAT_VERSION);
  }
}<|MERGE_RESOLUTION|>--- conflicted
+++ resolved
@@ -65,22 +65,15 @@
                                                SortOrder sortOrder,
                                                String location,
                                                Map<String, String> properties) {
-<<<<<<< HEAD
-    return newTableMetadata(schema, spec, sortOrder, location, properties, formatVersion(properties));
-=======
     int formatVersion = PropertyUtil.propertyAsInt(properties, TableProperties.FORMAT_VERSION,
         DEFAULT_TABLE_FORMAT_VERSION);
     return newTableMetadata(schema, spec, sortOrder, location, unreservedProperties(properties), formatVersion);
->>>>>>> 4d249d7c
   }
 
   public static TableMetadata newTableMetadata(Schema schema,
                                                PartitionSpec spec,
                                                String location,
                                                Map<String, String> properties) {
-<<<<<<< HEAD
-    return newTableMetadata(schema, spec, SortOrder.unsorted(), location, properties, formatVersion(properties));
-=======
     SortOrder sortOrder = SortOrder.unsorted();
     int formatVersion = PropertyUtil.propertyAsInt(properties, TableProperties.FORMAT_VERSION,
         DEFAULT_TABLE_FORMAT_VERSION);
@@ -91,7 +84,6 @@
     return rawProperties.entrySet().stream()
         .filter(e -> !TableProperties.RESERVED_PROPERTIES.contains(e.getKey()))
         .collect(Collectors.toMap(Map.Entry::getKey, Map.Entry::getValue));
->>>>>>> 4d249d7c
   }
 
   static TableMetadata newTableMetadata(Schema schema,
@@ -1011,10 +1003,4 @@
     }
     return newSchemaId;
   }
-
-  private static int formatVersion(Map<String, String> properties) {
-    return PropertyUtil.propertyAsInt(properties,
-            TableProperties.FORMAT_VERSION,
-            TableProperties.DEFAULT_FORMAT_VERSION);
-  }
 }