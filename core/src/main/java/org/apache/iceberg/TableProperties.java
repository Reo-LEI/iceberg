--- conflicted
+++ resolved
@@ -197,11 +197,10 @@
   public static final String MERGE_CARDINALITY_CHECK_ENABLED = "write.merge.cardinality-check.enabled";
   public static final boolean MERGE_CARDINALITY_CHECK_ENABLED_DEFAULT = true;
 
-<<<<<<< HEAD
   public static final String FORMAT_VERSION = "format.version";
   public static final int DEFAULT_FORMAT_VERSION = 1;
-=======
+
   public static final String UPSERT_MODE_ENABLED = "write.upsert.enable";
   public static final boolean UPSERT_MODE_ENABLED_DEFAULT = false;
->>>>>>> 8e397e36
+
 }