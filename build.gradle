--- conflicted
+++ resolved
@@ -223,11 +223,7 @@
     implementation "com.fasterxml.jackson.core:jackson-databind"
     implementation "com.fasterxml.jackson.core:jackson-core"
     implementation "com.github.ben-manes.caffeine:caffeine"
-<<<<<<< HEAD
-    implementation "org.rocksdb:rocksdbjni"
-=======
     api "org.rocksdb:rocksdbjni"
->>>>>>> 735e0283
     compileOnly("org.apache.hadoop:hadoop-client") {
       exclude group: 'org.apache.avro', module: 'avro'
       exclude group: 'org.slf4j', module: 'slf4j-log4j12'
