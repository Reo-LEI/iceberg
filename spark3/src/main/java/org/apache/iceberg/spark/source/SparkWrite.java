/*
 * Licensed to the Apache Software Foundation (ASF) under one
 * or more contributor license agreements.  See the NOTICE file
 * distributed with this work for additional information
 * regarding copyright ownership.  The ASF licenses this file
 * to you under the Apache License, Version 2.0 (the
 * "License"); you may not use this file except in compliance
 * with the License.  You may obtain a copy of the License at
 *
 *   http://www.apache.org/licenses/LICENSE-2.0
 *
 * Unless required by applicable law or agreed to in writing,
 * software distributed under the License is distributed on an
 * "AS IS" BASIS, WITHOUT WARRANTIES OR CONDITIONS OF ANY
 * KIND, either express or implied.  See the License for the
 * specific language governing permissions and limitations
 * under the License.
 */

package org.apache.iceberg.spark.source;

import java.io.IOException;
import java.util.Arrays;
import java.util.Collections;
import java.util.List;
import java.util.Locale;
import java.util.Map;
import java.util.Optional;
import java.util.Set;
import java.util.stream.Collectors;
import org.apache.iceberg.AppendFiles;
import org.apache.iceberg.ContentFile;
import org.apache.iceberg.DataFile;
import org.apache.iceberg.FileFormat;
import org.apache.iceberg.FileScanTask;
import org.apache.iceberg.IsolationLevel;
import org.apache.iceberg.OverwriteFiles;
import org.apache.iceberg.PartitionKey;
import org.apache.iceberg.PartitionSpec;
import org.apache.iceberg.ReplacePartitions;
import org.apache.iceberg.Schema;
import org.apache.iceberg.SerializableTable;
import org.apache.iceberg.Snapshot;
import org.apache.iceberg.SnapshotSummary;
import org.apache.iceberg.SnapshotUpdate;
import org.apache.iceberg.Table;
import org.apache.iceberg.TableProperties;
import org.apache.iceberg.encryption.EncryptedOutputFile;
import org.apache.iceberg.expressions.Expression;
import org.apache.iceberg.expressions.Expressions;
import org.apache.iceberg.io.ClusteredDataWriter;
import org.apache.iceberg.io.DataWriteResult;
import org.apache.iceberg.io.FanoutDataWriter;
import org.apache.iceberg.io.FileIO;
import org.apache.iceberg.io.FileWriter;
import org.apache.iceberg.io.OutputFileFactory;
import org.apache.iceberg.io.PartitioningWriter;
import org.apache.iceberg.io.RollingDataWriter;
import org.apache.iceberg.relocated.com.google.common.collect.ImmutableList;
import org.apache.iceberg.relocated.com.google.common.collect.Iterables;
import org.apache.iceberg.relocated.com.google.common.collect.Maps;
import org.apache.iceberg.relocated.com.google.common.collect.Sets;
import org.apache.iceberg.spark.FileRewriteCoordinator;
import org.apache.iceberg.spark.SparkWriteOptions;
import org.apache.iceberg.util.PropertyUtil;
import org.apache.iceberg.util.Tasks;
import org.apache.spark.api.java.JavaSparkContext;
import org.apache.spark.broadcast.Broadcast;
import org.apache.spark.sql.SparkSession;
import org.apache.spark.sql.catalyst.InternalRow;
import org.apache.spark.sql.connector.write.BatchWrite;
import org.apache.spark.sql.connector.write.DataWriter;
import org.apache.spark.sql.connector.write.DataWriterFactory;
import org.apache.spark.sql.connector.write.LogicalWriteInfo;
import org.apache.spark.sql.connector.write.PhysicalWriteInfo;
import org.apache.spark.sql.connector.write.WriterCommitMessage;
import org.apache.spark.sql.connector.write.streaming.StreamingDataWriterFactory;
import org.apache.spark.sql.connector.write.streaming.StreamingWrite;
import org.apache.spark.sql.types.StructType;
import org.slf4j.Logger;
import org.slf4j.LoggerFactory;

import static org.apache.iceberg.IsolationLevel.SERIALIZABLE;
import static org.apache.iceberg.IsolationLevel.SNAPSHOT;
import static org.apache.iceberg.TableProperties.COMMIT_MAX_RETRY_WAIT_MS;
import static org.apache.iceberg.TableProperties.COMMIT_MAX_RETRY_WAIT_MS_DEFAULT;
import static org.apache.iceberg.TableProperties.COMMIT_MIN_RETRY_WAIT_MS;
import static org.apache.iceberg.TableProperties.COMMIT_MIN_RETRY_WAIT_MS_DEFAULT;
import static org.apache.iceberg.TableProperties.COMMIT_NUM_RETRIES;
import static org.apache.iceberg.TableProperties.COMMIT_NUM_RETRIES_DEFAULT;
import static org.apache.iceberg.TableProperties.COMMIT_TOTAL_RETRY_TIME_MS;
import static org.apache.iceberg.TableProperties.COMMIT_TOTAL_RETRY_TIME_MS_DEFAULT;
import static org.apache.iceberg.TableProperties.DEFAULT_FILE_FORMAT;
import static org.apache.iceberg.TableProperties.DEFAULT_FILE_FORMAT_DEFAULT;
import static org.apache.iceberg.TableProperties.SPARK_WRITE_PARTITIONED_FANOUT_ENABLED;
import static org.apache.iceberg.TableProperties.SPARK_WRITE_PARTITIONED_FANOUT_ENABLED_DEFAULT;
import static org.apache.iceberg.TableProperties.WRITE_TARGET_FILE_SIZE_BYTES;
import static org.apache.iceberg.TableProperties.WRITE_TARGET_FILE_SIZE_BYTES_DEFAULT;

class SparkWrite {
  private static final Logger LOG = LoggerFactory.getLogger(SparkWrite.class);

  private final JavaSparkContext sparkContext;
  private final Table table;
  private final String queryId;
  private final FileFormat format;
  private final String applicationId;
  private final String wapId;
  private final long targetFileSize;
  private final Schema writeSchema;
  private final StructType dsSchema;
  private final Map<String, String> extraSnapshotMetadata;
  private final boolean partitionedFanoutEnabled;

  SparkWrite(SparkSession spark, Table table, LogicalWriteInfo writeInfo,
             String applicationId, String wapId,
             Schema writeSchema, StructType dsSchema) {
    this.sparkContext = JavaSparkContext.fromSparkContext(spark.sparkContext());
    this.table = table;
    this.queryId = writeInfo.queryId();
    this.format = getFileFormat(table.properties(), writeInfo.options());
    this.applicationId = applicationId;
    this.wapId = wapId;
    this.writeSchema = writeSchema;
    this.dsSchema = dsSchema;
    this.extraSnapshotMetadata = Maps.newHashMap();

    writeInfo.options().forEach((key, value) -> {
      if (key.startsWith(SnapshotSummary.EXTRA_METADATA_PREFIX)) {
        extraSnapshotMetadata.put(key.substring(SnapshotSummary.EXTRA_METADATA_PREFIX.length()), value);
      }
    });

    long tableTargetFileSize = PropertyUtil.propertyAsLong(
        table.properties(), WRITE_TARGET_FILE_SIZE_BYTES, WRITE_TARGET_FILE_SIZE_BYTES_DEFAULT);
    this.targetFileSize = writeInfo.options().getLong(SparkWriteOptions.TARGET_FILE_SIZE_BYTES, tableTargetFileSize);

    boolean tablePartitionedFanoutEnabled = PropertyUtil.propertyAsBoolean(
        table.properties(), SPARK_WRITE_PARTITIONED_FANOUT_ENABLED, SPARK_WRITE_PARTITIONED_FANOUT_ENABLED_DEFAULT);
    this.partitionedFanoutEnabled = writeInfo.options()
        .getBoolean(SparkWriteOptions.FANOUT_ENABLED, tablePartitionedFanoutEnabled);
  }

  BatchWrite asBatchAppend() {
    return new BatchAppend();
  }

  BatchWrite asDynamicOverwrite() {
    return new DynamicOverwrite();
  }

  BatchWrite asOverwriteByFilter(Expression overwriteExpr) {
    return new OverwriteByFilter(overwriteExpr);
  }

  BatchWrite asCopyOnWriteMergeWrite(SparkMergeScan scan, IsolationLevel isolationLevel) {
    return new CopyOnWriteMergeWrite(scan, isolationLevel);
  }

  BatchWrite asRewrite(String fileSetID) {
    return new RewriteFiles(fileSetID);
  }

  StreamingWrite asStreamingAppend() {
    return new StreamingAppend();
  }

  StreamingWrite asStreamingOverwrite() {
    return new StreamingOverwrite();
  }

  private FileFormat getFileFormat(Map<String, String> tableProperties, Map<String, String> options) {
    Optional<String> formatOption = Optional.ofNullable(options.get(SparkWriteOptions.WRITE_FORMAT));
    String formatString = formatOption
        .orElseGet(() -> tableProperties.getOrDefault(DEFAULT_FILE_FORMAT, DEFAULT_FILE_FORMAT_DEFAULT));
    return FileFormat.valueOf(formatString.toUpperCase(Locale.ENGLISH));
  }

  private boolean isWapTable() {
    return Boolean.parseBoolean(table.properties().getOrDefault(
        TableProperties.WRITE_AUDIT_PUBLISH_ENABLED, TableProperties.WRITE_AUDIT_PUBLISH_ENABLED_DEFAULT));
  }

  // the writer factory works for both batch and streaming
  private WriterFactory createWriterFactory() {
    // broadcast the table metadata as the writer factory will be sent to executors
    Broadcast<Table> tableBroadcast = sparkContext.broadcast(SerializableTable.copyOf(table));
    return new WriterFactory(tableBroadcast, format, targetFileSize, writeSchema, dsSchema, partitionedFanoutEnabled);
  }

  private void commitOperation(SnapshotUpdate<?> operation, String description) {
    LOG.info("Committing {} to table {}", description, table);
    if (applicationId != null) {
      operation.set("spark.app.id", applicationId);
    }

    if (!extraSnapshotMetadata.isEmpty()) {
      extraSnapshotMetadata.forEach(operation::set);
    }

    if (isWapTable() && wapId != null) {
      // write-audit-publish is enabled for this table and job
      // stage the changes without changing the current snapshot
      operation.set(SnapshotSummary.STAGED_WAP_ID_PROP, wapId);
      operation.stageOnly();
    }

    long start = System.currentTimeMillis();
    operation.commit(); // abort is automatically called if this fails
    long duration = System.currentTimeMillis() - start;
    LOG.info("Committed in {} ms", duration);
  }

  private void abort(WriterCommitMessage[] messages) {
    Map<String, String> props = table.properties();
    Tasks.foreach(files(messages))
        .retry(PropertyUtil.propertyAsInt(props, COMMIT_NUM_RETRIES, COMMIT_NUM_RETRIES_DEFAULT))
        .exponentialBackoff(
            PropertyUtil.propertyAsInt(props, COMMIT_MIN_RETRY_WAIT_MS, COMMIT_MIN_RETRY_WAIT_MS_DEFAULT),
            PropertyUtil.propertyAsInt(props, COMMIT_MAX_RETRY_WAIT_MS, COMMIT_MAX_RETRY_WAIT_MS_DEFAULT),
            PropertyUtil.propertyAsInt(props, COMMIT_TOTAL_RETRY_TIME_MS, COMMIT_TOTAL_RETRY_TIME_MS_DEFAULT),
            2.0 /* exponential */)
        .throwFailureWhenFinished()
        .run(file -> {
          table.io().deleteFile(file.path().toString());
        });
  }

  private Iterable<DataFile> files(WriterCommitMessage[] messages) {
    if (messages.length > 0) {
      return Iterables.concat(Iterables.transform(Arrays.asList(messages), message -> message != null ?
          ImmutableList.copyOf(((TaskCommit) message).files()) :
          ImmutableList.of()));
    }
    return ImmutableList.of();
  }

  private abstract class BaseBatchWrite implements BatchWrite {
    @Override
    public DataWriterFactory createBatchWriterFactory(PhysicalWriteInfo info) {
      return createWriterFactory();
    }

    @Override
    public void abort(WriterCommitMessage[] messages) {
      SparkWrite.this.abort(messages);
    }

    @Override
    public String toString() {
      return String.format("IcebergBatchWrite(table=%s, format=%s)", table, format);
    }
  }

  private class BatchAppend extends BaseBatchWrite {
    @Override
    public void commit(WriterCommitMessage[] messages) {
      AppendFiles append = table.newAppend();

      int numFiles = 0;
      for (DataFile file : files(messages)) {
        numFiles += 1;
        append.appendFile(file);
      }

      commitOperation(append, String.format("append with %d new data files", numFiles));
    }
  }

  private class DynamicOverwrite extends BaseBatchWrite {
    @Override
    public void commit(WriterCommitMessage[] messages) {
      Iterable<DataFile> files = files(messages);

      if (!files.iterator().hasNext()) {
        LOG.info("Dynamic overwrite is empty, skipping commit");
        return;
      }

      ReplacePartitions dynamicOverwrite = table.newReplacePartitions();

      int numFiles = 0;
      for (DataFile file : files) {
        numFiles += 1;
        dynamicOverwrite.addFile(file);
      }

      commitOperation(dynamicOverwrite, String.format("dynamic partition overwrite with %d new data files", numFiles));
    }
  }

  private class OverwriteByFilter extends BaseBatchWrite {
    private final Expression overwriteExpr;

    private OverwriteByFilter(Expression overwriteExpr) {
      this.overwriteExpr = overwriteExpr;
    }

    @Override
    public void commit(WriterCommitMessage[] messages) {
      OverwriteFiles overwriteFiles = table.newOverwrite();
      overwriteFiles.overwriteByRowFilter(overwriteExpr);

      int numFiles = 0;
      for (DataFile file : files(messages)) {
        numFiles += 1;
        overwriteFiles.addFile(file);
      }

      String commitMsg = String.format("overwrite by filter %s with %d new data files", overwriteExpr, numFiles);
      commitOperation(overwriteFiles, commitMsg);
    }
  }

  private class CopyOnWriteMergeWrite extends BaseBatchWrite {
    private final SparkMergeScan scan;
    private final IsolationLevel isolationLevel;

    private CopyOnWriteMergeWrite(SparkMergeScan scan, IsolationLevel isolationLevel) {
      this.scan = scan;
      this.isolationLevel = isolationLevel;
    }

    private List<DataFile> overwrittenFiles() {
      return scan.files().stream().map(FileScanTask::file).collect(Collectors.toList());
    }

    private Expression conflictDetectionFilter() {
      // the list of filter expressions may be empty but is never null
      List<Expression> scanFilterExpressions = scan.filterExpressions();

      Expression filter = Expressions.alwaysTrue();

      for (Expression expr : scanFilterExpressions) {
        filter = Expressions.and(filter, expr);
      }

      return filter;
    }

    @Override
    public void commit(WriterCommitMessage[] messages) {
      OverwriteFiles overwriteFiles = table.newOverwrite();

      List<DataFile> overwrittenFiles = overwrittenFiles();
      int numOverwrittenFiles = overwrittenFiles.size();
      for (DataFile overwrittenFile : overwrittenFiles) {
        overwriteFiles.deleteFile(overwrittenFile);
      }

      int numAddedFiles = 0;
      for (DataFile file : files(messages)) {
        numAddedFiles += 1;
        overwriteFiles.addFile(file);
      }

      if (isolationLevel == SERIALIZABLE) {
        commitWithSerializableIsolation(overwriteFiles, numOverwrittenFiles, numAddedFiles);
      } else if (isolationLevel == SNAPSHOT) {
        commitWithSnapshotIsolation(overwriteFiles, numOverwrittenFiles, numAddedFiles);
      } else {
        throw new IllegalArgumentException("Unsupported isolation level: " + isolationLevel);
      }
    }

    private void commitWithSerializableIsolation(OverwriteFiles overwriteFiles,
                                                 int numOverwrittenFiles,
                                                 int numAddedFiles) {
      Long scanSnapshotId = scan.snapshotId();
      if (scanSnapshotId != null) {
        overwriteFiles.validateFromSnapshot(scanSnapshotId);
      }

      Expression conflictDetectionFilter = conflictDetectionFilter();
      overwriteFiles.validateNoConflictingAppends(conflictDetectionFilter);

      String commitMsg = String.format(
          "overwrite of %d data files with %d new data files, scanSnapshotId: %d, conflictDetectionFilter: %s",
          numOverwrittenFiles, numAddedFiles, scanSnapshotId, conflictDetectionFilter);
      commitOperation(overwriteFiles, commitMsg);
    }

    private void commitWithSnapshotIsolation(OverwriteFiles overwriteFiles,
                                             int numOverwrittenFiles,
                                             int numAddedFiles) {
      String commitMsg = String.format(
          "overwrite of %d data files with %d new data files",
          numOverwrittenFiles, numAddedFiles);
      commitOperation(overwriteFiles, commitMsg);
    }
  }

  private class RewriteFiles extends BaseBatchWrite {
    private final String fileSetID;

    private RewriteFiles(String fileSetID) {
      this.fileSetID = fileSetID;
    }

    @Override
    public void commit(WriterCommitMessage[] messages) {
      FileRewriteCoordinator coordinator = FileRewriteCoordinator.get();

      Set<DataFile> newDataFiles = Sets.newHashSetWithExpectedSize(messages.length);
      for (DataFile file : files(messages)) {
        newDataFiles.add(file);
      }

      coordinator.stageRewrite(table, fileSetID, Collections.unmodifiableSet(newDataFiles));
    }
  }

  private abstract class BaseStreamingWrite implements StreamingWrite {
    private static final String QUERY_ID_PROPERTY = "spark.sql.streaming.queryId";
    private static final String EPOCH_ID_PROPERTY = "spark.sql.streaming.epochId";

    protected abstract String mode();

    @Override
    public StreamingDataWriterFactory createStreamingWriterFactory(PhysicalWriteInfo info) {
      return createWriterFactory();
    }

    @Override
    public final void commit(long epochId, WriterCommitMessage[] messages) {
      LOG.info("Committing epoch {} for query {} in {} mode", epochId, queryId, mode());

      table.refresh();

      Long lastCommittedEpochId = findLastCommittedEpochId();
      if (lastCommittedEpochId != null && epochId <= lastCommittedEpochId) {
        LOG.info("Skipping epoch {} for query {} as it was already committed", epochId, queryId);
        return;
      }

      doCommit(epochId, messages);
    }

    protected abstract void doCommit(long epochId, WriterCommitMessage[] messages);

    protected <T> void commit(SnapshotUpdate<T> snapshotUpdate, long epochId, String description) {
      snapshotUpdate.set(QUERY_ID_PROPERTY, queryId);
      snapshotUpdate.set(EPOCH_ID_PROPERTY, Long.toString(epochId));
      commitOperation(snapshotUpdate, description);
    }

    private Long findLastCommittedEpochId() {
      Snapshot snapshot = table.currentSnapshot();
      Long lastCommittedEpochId = null;
      while (snapshot != null) {
        Map<String, String> summary = snapshot.summary();
        String snapshotQueryId = summary.get(QUERY_ID_PROPERTY);
        if (queryId.equals(snapshotQueryId)) {
          lastCommittedEpochId = Long.valueOf(summary.get(EPOCH_ID_PROPERTY));
          break;
        }
        Long parentSnapshotId = snapshot.parentId();
        snapshot = parentSnapshotId != null ? table.snapshot(parentSnapshotId) : null;
      }
      return lastCommittedEpochId;
    }

    @Override
    public void abort(long epochId, WriterCommitMessage[] messages) {
      SparkWrite.this.abort(messages);
    }

    @Override
    public String toString() {
      return String.format("IcebergStreamingWrite(table=%s, format=%s)", table, format);
    }
  }

  private class StreamingAppend extends BaseStreamingWrite {
    @Override
    protected String mode() {
      return "append";
    }

    @Override
    protected void doCommit(long epochId, WriterCommitMessage[] messages) {
      AppendFiles append = table.newFastAppend();
      int numFiles = 0;
      for (DataFile file : files(messages)) {
        append.appendFile(file);
        numFiles++;
      }
      commit(append, epochId, String.format("streaming append with %d new data files", numFiles));
    }
  }

  private class StreamingOverwrite extends BaseStreamingWrite {
    @Override
    protected String mode() {
      return "complete";
    }

    @Override
    public void doCommit(long epochId, WriterCommitMessage[] messages) {
      OverwriteFiles overwriteFiles = table.newOverwrite();
      overwriteFiles.overwriteByRowFilter(Expressions.alwaysTrue());
      int numFiles = 0;
      for (DataFile file : files(messages)) {
        overwriteFiles.addFile(file);
        numFiles++;
      }
      commit(overwriteFiles, epochId, String.format("streaming complete overwrite with %d new data files", numFiles));
    }
  }

  public static class TaskCommit implements WriterCommitMessage {
    private final DataFile[] taskFiles;

    TaskCommit(DataFile[] taskFiles) {
      this.taskFiles = taskFiles;
    }

    DataFile[] files() {
      return taskFiles;
    }
  }

  private static class WriterFactory implements DataWriterFactory, StreamingDataWriterFactory {
    private final Broadcast<Table> tableBroadcast;
    private final FileFormat format;
    private final long targetFileSize;
    private final Schema writeSchema;
    private final StructType dsSchema;
    private final boolean partitionedFanoutEnabled;

    protected WriterFactory(Broadcast<Table> tableBroadcast, FileFormat format, long targetFileSize,
                            Schema writeSchema, StructType dsSchema, boolean partitionedFanoutEnabled) {
      this.tableBroadcast = tableBroadcast;
      this.format = format;
      this.targetFileSize = targetFileSize;
      this.writeSchema = writeSchema;
      this.dsSchema = dsSchema;
      this.partitionedFanoutEnabled = partitionedFanoutEnabled;
    }

    @Override
    public DataWriter<InternalRow> createWriter(int partitionId, long taskId) {
      return createWriter(partitionId, taskId, 0);
    }

    @Override
    public DataWriter<InternalRow> createWriter(int partitionId, long taskId, long epochId) {
      Table table = tableBroadcast.value();
      PartitionSpec spec = table.spec();
      FileIO io = table.io();
      Map<String, String> properties = table.properties();
<<<<<<< HEAD

      if (spec.isUnpartitioned()) {
        return new Unpartitioned3Writer(spec, format, appenderFactory, fileFactory, io, targetFileSize, properties);
      } else if (partitionedFanoutEnabled) {
        return new PartitionedFanout3Writer(
            spec, format, appenderFactory, fileFactory, io, targetFileSize, properties, writeSchema, dsSchema);
      } else {
        return new Partitioned3Writer(
            spec, format, appenderFactory, fileFactory, io, targetFileSize, properties, writeSchema, dsSchema);
      }
    }
  }

  private static class Unpartitioned3Writer extends UnpartitionedWriter<InternalRow>
      implements DataWriter<InternalRow> {
    Unpartitioned3Writer(PartitionSpec spec, FileFormat format, SparkAppenderFactory appenderFactory,
                         OutputFileFactory fileFactory, FileIO io, long targetFileSize,
                         Map<String, String> properties) {
      super(spec, format, appenderFactory, fileFactory, io, targetFileSize, properties);
=======

      OutputFileFactory fileFactory = OutputFileFactory.builderFor(table, partitionId, taskId)
          .format(format)
          .build();
      SparkFileWriterFactory writerFactory = SparkFileWriterFactory.builderFor(table)
          .dataFileFormat(format)
          .dataSchema(writeSchema)
          .dataSparkType(dsSchema)
          .build();

      if (spec.isUnpartitioned()) {
        return new UnpartitionedDataWriter(writerFactory, fileFactory, io, spec, format, targetFileSize);

      } else {
        return new PartitionedDataWriter(
            writerFactory, fileFactory, io, spec, writeSchema, dsSchema,
            format, targetFileSize, partitionedFanoutEnabled);
      }
    }
  }

  private static <T extends ContentFile<T>> void deleteFiles(FileIO io, List<T> files) {
    Tasks.foreach(files)
        .throwFailureWhenFinished()
        .noRetry()
        .run(file -> io.deleteFile(file.path().toString()));
  }

  private static class UnpartitionedDataWriter implements DataWriter<InternalRow> {
    private final FileWriter<InternalRow, DataWriteResult> delegate;
    private final FileIO io;

    private UnpartitionedDataWriter(SparkFileWriterFactory writerFactory, OutputFileFactory fileFactory,
                                    FileIO io, PartitionSpec spec, FileFormat format, long targetFileSize) {
      // TODO: support ORC rolling writers
      if (format == FileFormat.ORC) {
        EncryptedOutputFile outputFile = fileFactory.newOutputFile();
        delegate = writerFactory.newDataWriter(outputFile, spec, null);
      } else {
        delegate = new RollingDataWriter<>(writerFactory, fileFactory, io, targetFileSize, spec, null);
      }
      this.io = io;
    }

    @Override
    public void write(InternalRow record) throws IOException {
      delegate.write(record);
>>>>>>> 735e0283
    }

    @Override
    public WriterCommitMessage commit() throws IOException {
      close();

      DataWriteResult result = delegate.result();
      return new TaskCommit(result.dataFiles().toArray(new DataFile[0]));
    }

<<<<<<< HEAD
  private static class Partitioned3Writer extends SparkPartitionedWriter implements DataWriter<InternalRow> {
    Partitioned3Writer(PartitionSpec spec, FileFormat format, SparkAppenderFactory appenderFactory,
                       OutputFileFactory fileFactory, FileIO io, long targetFileSize,
                       Map<String, String> properties, Schema schema, StructType sparkSchema) {
      super(spec, format, appenderFactory, fileFactory, io, targetFileSize, properties, schema, sparkSchema);
=======
    @Override
    public void abort() throws IOException {
      close();

      DataWriteResult result = delegate.result();
      deleteFiles(io, result.dataFiles());
>>>>>>> 735e0283
    }

    @Override
    public void close() throws IOException {
      delegate.close();
    }
  }

<<<<<<< HEAD
  private static class PartitionedFanout3Writer extends SparkPartitionedFanoutWriter
      implements DataWriter<InternalRow> {
    PartitionedFanout3Writer(PartitionSpec spec, FileFormat format, SparkAppenderFactory appenderFactory,
                             OutputFileFactory fileFactory, FileIO io, long targetFileSize,
                             Map<String, String> properties, Schema schema, StructType sparkSchema) {
      super(spec, format, appenderFactory, fileFactory, io, targetFileSize, properties, schema, sparkSchema);
=======
  private static class PartitionedDataWriter implements DataWriter<InternalRow> {
    private final PartitioningWriter<InternalRow, DataWriteResult> delegate;
    private final FileIO io;
    private final PartitionSpec spec;
    private final PartitionKey partitionKey;
    private final InternalRowWrapper internalRowWrapper;

    private PartitionedDataWriter(SparkFileWriterFactory writerFactory, OutputFileFactory fileFactory,
                                  FileIO io, PartitionSpec spec, Schema dataSchema,
                                  StructType dataSparkType, FileFormat format,
                                  long targetFileSize, boolean fanoutEnabled) {
      if (fanoutEnabled) {
        this.delegate = new FanoutDataWriter<>(writerFactory, fileFactory, io, format, targetFileSize);
      } else {
        this.delegate = new ClusteredDataWriter<>(writerFactory, fileFactory, io, format, targetFileSize);
      }
      this.io = io;
      this.spec = spec;
      this.partitionKey = new PartitionKey(spec, dataSchema);
      this.internalRowWrapper = new InternalRowWrapper(dataSparkType);
    }

    @Override
    public void write(InternalRow row) throws IOException {
      partitionKey.partition(internalRowWrapper.wrap(row));
      delegate.write(row, spec, partitionKey);
>>>>>>> 735e0283
    }

    @Override
    public WriterCommitMessage commit() throws IOException {
      close();

      DataWriteResult result = delegate.result();
      return new TaskCommit(result.dataFiles().toArray(new DataFile[0]));
    }

    @Override
    public void abort() throws IOException {
      close();

      DataWriteResult result = delegate.result();
      deleteFiles(io, result.dataFiles());
    }

    @Override
    public void close() throws IOException {
      delegate.close();
    }
  }
}<|MERGE_RESOLUTION|>--- conflicted
+++ resolved
@@ -549,27 +549,6 @@
       PartitionSpec spec = table.spec();
       FileIO io = table.io();
       Map<String, String> properties = table.properties();
-<<<<<<< HEAD
-
-      if (spec.isUnpartitioned()) {
-        return new Unpartitioned3Writer(spec, format, appenderFactory, fileFactory, io, targetFileSize, properties);
-      } else if (partitionedFanoutEnabled) {
-        return new PartitionedFanout3Writer(
-            spec, format, appenderFactory, fileFactory, io, targetFileSize, properties, writeSchema, dsSchema);
-      } else {
-        return new Partitioned3Writer(
-            spec, format, appenderFactory, fileFactory, io, targetFileSize, properties, writeSchema, dsSchema);
-      }
-    }
-  }
-
-  private static class Unpartitioned3Writer extends UnpartitionedWriter<InternalRow>
-      implements DataWriter<InternalRow> {
-    Unpartitioned3Writer(PartitionSpec spec, FileFormat format, SparkAppenderFactory appenderFactory,
-                         OutputFileFactory fileFactory, FileIO io, long targetFileSize,
-                         Map<String, String> properties) {
-      super(spec, format, appenderFactory, fileFactory, io, targetFileSize, properties);
-=======
 
       OutputFileFactory fileFactory = OutputFileFactory.builderFor(table, partitionId, taskId)
           .format(format)
@@ -617,7 +596,6 @@
     @Override
     public void write(InternalRow record) throws IOException {
       delegate.write(record);
->>>>>>> 735e0283
     }
 
     @Override
@@ -628,20 +606,12 @@
       return new TaskCommit(result.dataFiles().toArray(new DataFile[0]));
     }
 
-<<<<<<< HEAD
-  private static class Partitioned3Writer extends SparkPartitionedWriter implements DataWriter<InternalRow> {
-    Partitioned3Writer(PartitionSpec spec, FileFormat format, SparkAppenderFactory appenderFactory,
-                       OutputFileFactory fileFactory, FileIO io, long targetFileSize,
-                       Map<String, String> properties, Schema schema, StructType sparkSchema) {
-      super(spec, format, appenderFactory, fileFactory, io, targetFileSize, properties, schema, sparkSchema);
-=======
     @Override
     public void abort() throws IOException {
       close();
 
       DataWriteResult result = delegate.result();
       deleteFiles(io, result.dataFiles());
->>>>>>> 735e0283
     }
 
     @Override
@@ -650,14 +620,6 @@
     }
   }
 
-<<<<<<< HEAD
-  private static class PartitionedFanout3Writer extends SparkPartitionedFanoutWriter
-      implements DataWriter<InternalRow> {
-    PartitionedFanout3Writer(PartitionSpec spec, FileFormat format, SparkAppenderFactory appenderFactory,
-                             OutputFileFactory fileFactory, FileIO io, long targetFileSize,
-                             Map<String, String> properties, Schema schema, StructType sparkSchema) {
-      super(spec, format, appenderFactory, fileFactory, io, targetFileSize, properties, schema, sparkSchema);
-=======
   private static class PartitionedDataWriter implements DataWriter<InternalRow> {
     private final PartitioningWriter<InternalRow, DataWriteResult> delegate;
     private final FileIO io;
@@ -684,7 +646,6 @@
     public void write(InternalRow row) throws IOException {
       partitionKey.partition(internalRowWrapper.wrap(row));
       delegate.write(row, spec, partitionKey);
->>>>>>> 735e0283
     }
 
     @Override
